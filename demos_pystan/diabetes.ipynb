--- conflicted
+++ resolved
@@ -76,7 +76,7 @@
   },
   {
    "cell_type": "code",
-   "execution_count": 1,
+   "execution_count": 2,
    "metadata": {
     "collapsed": true
    },
@@ -94,7 +94,7 @@
   },
   {
    "cell_type": "code",
-   "execution_count": 2,
+   "execution_count": 3,
    "metadata": {
     "collapsed": true
    },
@@ -124,8 +124,9 @@
   },
   {
    "cell_type": "code",
-   "execution_count": 3,
-   "metadata": {
+   "execution_count": 4,
+   "metadata": {
+    "collapsed": false,
     "scrolled": false
    },
    "outputs": [
@@ -160,8 +161,10 @@
   },
   {
    "cell_type": "code",
-   "execution_count": 4,
-   "metadata": {},
+   "execution_count": 5,
+   "metadata": {
+    "collapsed": false
+   },
    "outputs": [
     {
      "data": {
@@ -276,7 +279,7 @@
        "4                     2.288   33        1  "
       ]
      },
-     "execution_count": 4,
+     "execution_count": 5,
      "metadata": {},
      "output_type": "execute_result"
     }
@@ -288,8 +291,10 @@
   },
   {
    "cell_type": "code",
-   "execution_count": 5,
-   "metadata": {},
+   "execution_count": 6,
+   "metadata": {
+    "collapsed": false
+   },
    "outputs": [
     {
      "data": {
@@ -446,7 +451,7 @@
        "max     67.100000                  2.420000   81.000000    1.000000  "
       ]
      },
-     "execution_count": 5,
+     "execution_count": 6,
      "metadata": {},
      "output_type": "execute_result"
     }
@@ -465,7 +470,7 @@
   },
   {
    "cell_type": "code",
-   "execution_count": 6,
+   "execution_count": 7,
    "metadata": {
     "collapsed": true
    },
@@ -480,7 +485,7 @@
   },
   {
    "cell_type": "code",
-   "execution_count": 7,
+   "execution_count": 8,
    "metadata": {
     "collapsed": true
    },
@@ -500,7 +505,9 @@
   {
    "cell_type": "code",
    "execution_count": 9,
-   "metadata": {},
+   "metadata": {
+    "collapsed": false
+   },
    "outputs": [],
    "source": [
     "# scale the covariates for easier comparison of coefficient posteriors\n",
@@ -512,7 +519,9 @@
   {
    "cell_type": "code",
    "execution_count": 10,
-   "metadata": {},
+   "metadata": {
+    "collapsed": false
+   },
    "outputs": [
     {
      "data": {
@@ -653,7 +662,9 @@
   {
    "cell_type": "code",
    "execution_count": 12,
-   "metadata": {},
+   "metadata": {
+    "collapsed": false
+   },
    "outputs": [
     {
      "name": "stdout",
@@ -682,15 +693,10 @@
   },
   {
    "cell_type": "code",
-<<<<<<< HEAD
-   "execution_count": 12,
-   "metadata": {
-    "collapsed": false
-   },
-=======
    "execution_count": 13,
-   "metadata": {},
->>>>>>> 10ca3c66
+   "metadata": {
+    "collapsed": false
+   },
    "outputs": [
     {
      "name": "stdout",
@@ -745,15 +751,10 @@
   },
   {
    "cell_type": "code",
-<<<<<<< HEAD
-   "execution_count": 13,
-   "metadata": {
-    "collapsed": false
-   },
-=======
    "execution_count": 14,
-   "metadata": {},
->>>>>>> 10ca3c66
+   "metadata": {
+    "collapsed": false
+   },
    "outputs": [
     {
      "name": "stdout",
@@ -778,11 +779,7 @@
   },
   {
    "cell_type": "code",
-<<<<<<< HEAD
-   "execution_count": 14,
-=======
    "execution_count": 15,
->>>>>>> 10ca3c66
    "metadata": {
     "collapsed": true
    },
@@ -815,15 +812,10 @@
   },
   {
    "cell_type": "code",
-<<<<<<< HEAD
-   "execution_count": 15,
-   "metadata": {
-    "collapsed": false
-   },
-=======
    "execution_count": 16,
-   "metadata": {},
->>>>>>> 10ca3c66
+   "metadata": {
+    "collapsed": false
+   },
    "outputs": [
     {
      "data": {
@@ -861,120 +853,120 @@
        "  <tbody>\n",
        "    <tr>\n",
        "      <th>alpha</th>\n",
-       "      <td>-1.018092</td>\n",
-       "      <td>0.002310</td>\n",
-       "      <td>0.146089</td>\n",
-       "      <td>-1.310326</td>\n",
-       "      <td>-1.114355</td>\n",
-       "      <td>-1.015954</td>\n",
-       "      <td>-0.919785</td>\n",
-       "      <td>-0.738640</td>\n",
+       "      <td>-1.015174</td>\n",
+       "      <td>0.002262</td>\n",
+       "      <td>0.143076</td>\n",
+       "      <td>-1.299494</td>\n",
+       "      <td>-1.109587</td>\n",
+       "      <td>-1.014207</td>\n",
+       "      <td>-0.919651</td>\n",
+       "      <td>-0.744491</td>\n",
        "      <td>4000.0</td>\n",
-       "      <td>1.000237</td>\n",
+       "      <td>0.999538</td>\n",
        "    </tr>\n",
        "    <tr>\n",
        "      <th>beta[0]</th>\n",
-       "      <td>0.259150</td>\n",
-       "      <td>0.003041</td>\n",
-       "      <td>0.178989</td>\n",
-       "      <td>-0.089089</td>\n",
-       "      <td>0.137335</td>\n",
-       "      <td>0.258497</td>\n",
-       "      <td>0.379561</td>\n",
-       "      <td>0.619517</td>\n",
-       "      <td>3465.0</td>\n",
-       "      <td>1.000613</td>\n",
+       "      <td>0.268131</td>\n",
+       "      <td>0.003343</td>\n",
+       "      <td>0.179087</td>\n",
+       "      <td>-0.092588</td>\n",
+       "      <td>0.145121</td>\n",
+       "      <td>0.268793</td>\n",
+       "      <td>0.390940</td>\n",
+       "      <td>0.617576</td>\n",
+       "      <td>2869.0</td>\n",
+       "      <td>1.000258</td>\n",
        "    </tr>\n",
        "    <tr>\n",
        "      <th>beta[1]</th>\n",
-       "      <td>1.216258</td>\n",
-       "      <td>0.002900</td>\n",
-       "      <td>0.183429</td>\n",
-       "      <td>0.863239</td>\n",
-       "      <td>1.093088</td>\n",
-       "      <td>1.213102</td>\n",
-       "      <td>1.331327</td>\n",
-       "      <td>1.593629</td>\n",
+       "      <td>1.214370</td>\n",
+       "      <td>0.003466</td>\n",
+       "      <td>0.185477</td>\n",
+       "      <td>0.858116</td>\n",
+       "      <td>1.087410</td>\n",
+       "      <td>1.212147</td>\n",
+       "      <td>1.340282</td>\n",
+       "      <td>1.577813</td>\n",
+       "      <td>2863.0</td>\n",
+       "      <td>1.000793</td>\n",
+       "    </tr>\n",
+       "    <tr>\n",
+       "      <th>beta[2]</th>\n",
+       "      <td>-0.018038</td>\n",
+       "      <td>0.002448</td>\n",
+       "      <td>0.154842</td>\n",
+       "      <td>-0.317233</td>\n",
+       "      <td>-0.127057</td>\n",
+       "      <td>-0.015590</td>\n",
+       "      <td>0.090371</td>\n",
+       "      <td>0.279008</td>\n",
        "      <td>4000.0</td>\n",
-       "      <td>0.999592</td>\n",
-       "    </tr>\n",
-       "    <tr>\n",
-       "      <th>beta[2]</th>\n",
-       "      <td>-0.019320</td>\n",
-       "      <td>0.002343</td>\n",
-       "      <td>0.148198</td>\n",
-       "      <td>-0.305982</td>\n",
-       "      <td>-0.115476</td>\n",
-       "      <td>-0.020974</td>\n",
-       "      <td>0.076183</td>\n",
-       "      <td>0.272765</td>\n",
+       "      <td>0.999856</td>\n",
+       "    </tr>\n",
+       "    <tr>\n",
+       "      <th>beta[3]</th>\n",
+       "      <td>0.123833</td>\n",
+       "      <td>0.003049</td>\n",
+       "      <td>0.179358</td>\n",
+       "      <td>-0.226432</td>\n",
+       "      <td>0.000636</td>\n",
+       "      <td>0.127423</td>\n",
+       "      <td>0.245617</td>\n",
+       "      <td>0.471099</td>\n",
+       "      <td>3461.0</td>\n",
+       "      <td>0.999971</td>\n",
+       "    </tr>\n",
+       "    <tr>\n",
+       "      <th>beta[4]</th>\n",
+       "      <td>-0.097538</td>\n",
+       "      <td>0.002803</td>\n",
+       "      <td>0.159845</td>\n",
+       "      <td>-0.412036</td>\n",
+       "      <td>-0.200400</td>\n",
+       "      <td>-0.097875</td>\n",
+       "      <td>0.007030</td>\n",
+       "      <td>0.226323</td>\n",
+       "      <td>3252.0</td>\n",
+       "      <td>0.999609</td>\n",
+       "    </tr>\n",
+       "    <tr>\n",
+       "      <th>beta[5]</th>\n",
+       "      <td>0.507957</td>\n",
+       "      <td>0.003516</td>\n",
+       "      <td>0.197709</td>\n",
+       "      <td>0.136263</td>\n",
+       "      <td>0.368516</td>\n",
+       "      <td>0.507830</td>\n",
+       "      <td>0.640744</td>\n",
+       "      <td>0.906786</td>\n",
+       "      <td>3162.0</td>\n",
+       "      <td>1.000351</td>\n",
+       "    </tr>\n",
+       "    <tr>\n",
+       "      <th>beta[6]</th>\n",
+       "      <td>0.407946</td>\n",
+       "      <td>0.002358</td>\n",
+       "      <td>0.149134</td>\n",
+       "      <td>0.123293</td>\n",
+       "      <td>0.304112</td>\n",
+       "      <td>0.404529</td>\n",
+       "      <td>0.506626</td>\n",
+       "      <td>0.705823</td>\n",
        "      <td>4000.0</td>\n",
-       "      <td>0.999835</td>\n",
-       "    </tr>\n",
-       "    <tr>\n",
-       "      <th>beta[3]</th>\n",
-       "      <td>0.130052</td>\n",
-       "      <td>0.003267</td>\n",
-       "      <td>0.181186</td>\n",
-       "      <td>-0.237840</td>\n",
-       "      <td>0.015088</td>\n",
-       "      <td>0.132539</td>\n",
-       "      <td>0.254930</td>\n",
-       "      <td>0.473693</td>\n",
-       "      <td>3075.0</td>\n",
-       "      <td>1.000645</td>\n",
-       "    </tr>\n",
-       "    <tr>\n",
-       "      <th>beta[4]</th>\n",
-       "      <td>-0.098745</td>\n",
-       "      <td>0.002482</td>\n",
-       "      <td>0.156951</td>\n",
-       "      <td>-0.403217</td>\n",
-       "      <td>-0.202201</td>\n",
-       "      <td>-0.098507</td>\n",
-       "      <td>0.003856</td>\n",
-       "      <td>0.212614</td>\n",
-       "      <td>4000.0</td>\n",
-       "      <td>0.999704</td>\n",
-       "    </tr>\n",
-       "    <tr>\n",
-       "      <th>beta[5]</th>\n",
-       "      <td>0.503189</td>\n",
-       "      <td>0.003373</td>\n",
-       "      <td>0.194970</td>\n",
-       "      <td>0.115131</td>\n",
-       "      <td>0.375069</td>\n",
-       "      <td>0.501941</td>\n",
-       "      <td>0.630655</td>\n",
-       "      <td>0.892501</td>\n",
-       "      <td>3342.0</td>\n",
-       "      <td>0.999859</td>\n",
-       "    </tr>\n",
-       "    <tr>\n",
-       "      <th>beta[6]</th>\n",
-       "      <td>0.405977</td>\n",
-       "      <td>0.002377</td>\n",
-       "      <td>0.150343</td>\n",
-       "      <td>0.115033</td>\n",
-       "      <td>0.303252</td>\n",
-       "      <td>0.402685</td>\n",
-       "      <td>0.508774</td>\n",
-       "      <td>0.707877</td>\n",
-       "      <td>4000.0</td>\n",
-       "      <td>1.000132</td>\n",
+       "      <td>0.999301</td>\n",
        "    </tr>\n",
        "    <tr>\n",
        "      <th>beta[7]</th>\n",
-       "      <td>0.363543</td>\n",
-       "      <td>0.003201</td>\n",
-       "      <td>0.190371</td>\n",
-       "      <td>-0.014695</td>\n",
-       "      <td>0.234509</td>\n",
-       "      <td>0.359736</td>\n",
-       "      <td>0.493502</td>\n",
-       "      <td>0.734970</td>\n",
-       "      <td>3537.0</td>\n",
-       "      <td>1.000049</td>\n",
+       "      <td>0.356895</td>\n",
+       "      <td>0.003518</td>\n",
+       "      <td>0.192169</td>\n",
+       "      <td>-0.001486</td>\n",
+       "      <td>0.224827</td>\n",
+       "      <td>0.352623</td>\n",
+       "      <td>0.481480</td>\n",
+       "      <td>0.749368</td>\n",
+       "      <td>2984.0</td>\n",
+       "      <td>1.001202</td>\n",
        "    </tr>\n",
        "  </tbody>\n",
        "</table>\n",
@@ -982,33 +974,29 @@
       ],
       "text/plain": [
        "             mean   se_mean        sd      2.5%       25%       50%       75%  \\\n",
-       "alpha   -1.018092  0.002310  0.146089 -1.310326 -1.114355 -1.015954 -0.919785   \n",
-       "beta[0]  0.259150  0.003041  0.178989 -0.089089  0.137335  0.258497  0.379561   \n",
-       "beta[1]  1.216258  0.002900  0.183429  0.863239  1.093088  1.213102  1.331327   \n",
-       "beta[2] -0.019320  0.002343  0.148198 -0.305982 -0.115476 -0.020974  0.076183   \n",
-       "beta[3]  0.130052  0.003267  0.181186 -0.237840  0.015088  0.132539  0.254930   \n",
-       "beta[4] -0.098745  0.002482  0.156951 -0.403217 -0.202201 -0.098507  0.003856   \n",
-       "beta[5]  0.503189  0.003373  0.194970  0.115131  0.375069  0.501941  0.630655   \n",
-       "beta[6]  0.405977  0.002377  0.150343  0.115033  0.303252  0.402685  0.508774   \n",
-       "beta[7]  0.363543  0.003201  0.190371 -0.014695  0.234509  0.359736  0.493502   \n",
+       "alpha   -1.015174  0.002262  0.143076 -1.299494 -1.109587 -1.014207 -0.919651   \n",
+       "beta[0]  0.268131  0.003343  0.179087 -0.092588  0.145121  0.268793  0.390940   \n",
+       "beta[1]  1.214370  0.003466  0.185477  0.858116  1.087410  1.212147  1.340282   \n",
+       "beta[2] -0.018038  0.002448  0.154842 -0.317233 -0.127057 -0.015590  0.090371   \n",
+       "beta[3]  0.123833  0.003049  0.179358 -0.226432  0.000636  0.127423  0.245617   \n",
+       "beta[4] -0.097538  0.002803  0.159845 -0.412036 -0.200400 -0.097875  0.007030   \n",
+       "beta[5]  0.507957  0.003516  0.197709  0.136263  0.368516  0.507830  0.640744   \n",
+       "beta[6]  0.407946  0.002358  0.149134  0.123293  0.304112  0.404529  0.506626   \n",
+       "beta[7]  0.356895  0.003518  0.192169 -0.001486  0.224827  0.352623  0.481480   \n",
        "\n",
        "            97.5%   n_eff      Rhat  \n",
-       "alpha   -0.738640  4000.0  1.000237  \n",
-       "beta[0]  0.619517  3465.0  1.000613  \n",
-       "beta[1]  1.593629  4000.0  0.999592  \n",
-       "beta[2]  0.272765  4000.0  0.999835  \n",
-       "beta[3]  0.473693  3075.0  1.000645  \n",
-       "beta[4]  0.212614  4000.0  0.999704  \n",
-       "beta[5]  0.892501  3342.0  0.999859  \n",
-       "beta[6]  0.707877  4000.0  1.000132  \n",
-       "beta[7]  0.734970  3537.0  1.000049  "
+       "alpha   -0.744491  4000.0  0.999538  \n",
+       "beta[0]  0.617576  2869.0  1.000258  \n",
+       "beta[1]  1.577813  2863.0  1.000793  \n",
+       "beta[2]  0.279008  4000.0  0.999856  \n",
+       "beta[3]  0.471099  3461.0  0.999971  \n",
+       "beta[4]  0.226323  3252.0  0.999609  \n",
+       "beta[5]  0.906786  3162.0  1.000351  \n",
+       "beta[6]  0.705823  4000.0  0.999301  \n",
+       "beta[7]  0.749368  2984.0  1.001202  "
       ]
      },
-<<<<<<< HEAD
-     "execution_count": 15,
-=======
      "execution_count": 16,
->>>>>>> 10ca3c66
      "metadata": {},
      "output_type": "execute_result"
     }
@@ -1035,20 +1023,10 @@
   },
   {
    "cell_type": "code",
-<<<<<<< HEAD
-   "execution_count": 16,
-   "metadata": {
-    "collapsed": false
-   },
-   "outputs": [
-    {
-     "data": {
-      "image/png": "iVBORw0KGgoAAAANSUhEUgAAAeMAAAJCCAYAAADz36/uAAAABHNCSVQICAgIfAhkiAAAAAlwSFlz\nAAALEgAACxIB0t1+/AAAIABJREFUeJzt3X+4nWV95/v3J0INCI1oisWfDFCMhlaEyEGxFluPh7G2\nKsUjWjtmtGUYsEi9dGqntie2Omr1zFzaojUq1V6kIsFaKVjUWlKVGn5IISCIpZpRqkdMiVFgYMB8\nzx/7SV1u907WTtZa9/rxfl3Xvvbaz3rWer7ftTZ8ct/PvZ6dqkKSJLWzrHUBkiTNOsNYkqTGDGNJ\nkhozjCVJaswwliSpMcNYkqTGDGNJkhozjCVJaswwlgTrVoR1K45uXYY0q/ZrXcAU8VJmmlxnXw0b\n17auQppG6WcnR8aSoHbOfUlqwjCWJKkxp6k1dKev37zg9gvPOHHElUjSeHJkLElSY4axJEmNOU2t\nZpy+lqQ5jowlSWrMMJYkqTHDWJKkxgxjSZIaM4wlSWrM1dQamMVWR0uSds+RsSRJjRnGkiQ1ZhhL\nktTY2IRxkn/oY59zkxw4inrG8fiSpOk0NmFcVU/rY7dzgSWFYZIH7V1Fgzm+JEl7MjZhnOSu7vvJ\nSTYluTjJl5JsyJxzgEcCVyS5otv32Uk+n+S6JBuTHNRt35rkrUmuA16Y5Kgkf5vkhm7fI7v9Xpvk\nmiRbkryh23Z4z3Fv6eo4cKHjS5I0COP60aYnA6uBbwBXAidV1TuTvBp4ZlVtS7ISeD3wrKq6O8lv\nA68G/qB7jn+tquMAklwFvKWqPppkObAsybOBnwJOAAJckuQZwNeAxwOvqKork5wPnFVVb+89/ohe\nh5nkH5CQNGvGZmQ8z9VVdXtV7QSuBw5fYJ8TgScCVya5HngZ8Lie+z8MkORg4FFV9VGAqrq3qu4B\nnt19/SNwHbCKuXAG+HpVXdndvgB4+gB7kyTph4zryPi+ntvfZ+E6A3yqql68yHPcvYdjBHhzVb3n\nhzYmhwM1b9/5P888L/AhSYMzriPjxXwPOLi7vRk4KclRAEkekuTo+Q+oqu8Btyd5frffg7sV0Z8A\nXt5znvlRSQ7tHvbYJE/tbr8E+NwCx5ckaSAmLYzXA5cnuaKqvg2sBT6UZAvweeammhfya8A53X7/\nAPxkVX0S+Avg80luBC7mB0F7K3B2kluAQ4B3zz/+4FuTJM2qVDkD26ubpr60qo5Z4kNn6oVsMU3t\nAq4huuMW2LgWzr6qdSXStEk/O03ayFiSpKkzrgu4mqmqrcBSR8WSJO01R8aSJDVmGEuS1JjT1Nqt\ncfo8sVfmkjStHBlLktSYYSxJUmOGsSRJjRnGkiQ1ZhhLktSYYSxJUmOGsSRJjRnGkiQ15kU/NPG8\nGIikSWcYCxivK21J0qxxmlqSpMYMY0mSGjOMJUlqzDCWJKkxw1iSpMYMY0mSGvOjTTNmlj7C5OeP\nJU0KR8aSJDVmGEuS1JjT1FNqlqajl8rpa0njxjCecIauJE2+VFXrGqZCksuBlUM+zEpg25CPMSr2\nMkaOP2zZ8g2nHnD0qvPu3tK6lgGZ+Pekx7T0Mi19wNJ62VZVp+xpJ0fGA9LPi72vklxbVWuGfZxR\nsJcxs27F6tvu3Dn5fXSm4j3pTEsv09IHDKcXF3BJktSYYSxJUmOG8WRZ37qAAbKXMXPIcra3rmGA\npuI96UxLL9PSBwyhFxdwSYJ1K1YDF7Fux+rWpUizyJGxJEmNGcaSJDVmGEuS1JhhLElSY4axJEmN\neQWuwXFZuibXWZth41rw91gatPSzkyNjSZIaM4wlSWrMMJYkqTHDWJKkxgxjSZIaM4wlSWrMMJYk\nqTHDWJKkxgxjSZIaM4wlSWrMMJYkqTHDWJKkxgxjSZIa8682SRqZ09dv/pFtF55xYoNKpPFiGEtq\naqGABkNas8UwBpK8D/jvVXVz61qkabBYwEpa2EjDOMmDqur7ozxmP6rq11vXIEmaXQNbwJXk8CRf\nSrIhyS1JLk5yYJKtSd6a5DrghUmOTHJ5ki8k+WySVd3jj0yyOcmNSd6Y5K5u+8lJNnXPt+v50933\n+0muSXJTkvU92zd1x7w6yZeT/Gy3/UFJ3t7tvyXJb/bsv6a7/ewkn09yXZKNSQ7qtr8lyc3d494+\nqNdNkqRBr6Z+PPCuqnoC8F3grG77v1bVcVV1IbAe+M2qOh54DfCubp93AO+oqp8Gbp/3vE8GzgWe\nCBwBnNRt/5OqekpVHQMcADy35zH7VdUJ3eP+n27bGcDhwLFV9TPAht6DJFkJvB54VlUdB1wLvDrJ\nw4EXAKu7x71x6S+NJEkLG3QYf72qruxuXwA8vbv9YYBulPk0YGOS64H3AId1+zwV2Njd/ot5z3t1\nVd1eVTuB65kLVIBnJrkqyY3AzwOrex7zl933L/Ts/yzgPVX1AEBV3TnvOCcyF/hXdvW9DHgcsAO4\nF3h/klOBe/b8UkiS1J9BnzOuRX6+u/u+DPhOVR27xOe9r+f294H9kixnblS9pqq+nmQdsHyBx3yf\n/vsM8KmqevGP3JGcAPwCcBrwSubCX5KkfTboMH5skqdW1eeBlwCfY26KGYCq+m6SryZ5YVVt7M7x\n/kxV3QBsBn6FuVH06X0ca1fwbutG3KcBF+/hMZ8C/lOSK6rqgSQPmzc63gycl+SoqrotyUOARwHf\nAA6sqo8nuRL4Sh/1SVNvmKum/ciTZsmgp6lvBc5OcgtwCPDuBfb5VeAVSW4Avgg8r9t+LnPnZ7cA\nRzE3NbyoqvoO8F7gJuATwDV91Pc+4GvAlu74L5n3nN8G1gIf6ur4PLAKOBi4tNv2OeDVfRxLkqS+\npGr+zPJePlFyOHBpt5hqbx5/IPC/qqqSnA68uKqet6fHjZHBvJBSC3fcAhvXwtlXLelhLT5P7MhY\nEyb97DROF/04HviTbur6O8DLG9cjSdJIDCyMq2orsFej4u7xnwWeNKh6JE0nzyVrGvlXmyRJamyc\npqkljSmvNS0NlyNjSZIaM4wlSWrMMJYkqTHDWJKkxgxjSZIaM4wlSWpsYJfDlJfD1ATrLod5+v7v\naF3JwHkxEDXW1+UwHRlLktSYYSxJUmOGsSRJjRnGkiQ1ZhhLktSYfyhCmkHz//DDo+/fyqu23wOH\nNipoiPyTi5oEjowlSWrMMJYkqTHDWJKkxgxjSZIacwGXNMUWW7wkF3ZpvDgyliSpMUfG0hRwBDw4\njpjVgiNjSZIac2QsTRBHwO0s9bV3JK2l8O8ZD0iSy4GVQz7MSmDbkI8xKvYyRo4/bNnyDacecPSq\n8+7e0rqWAZn496THtPQyLX3A0nrZVlWn7GknR8YD0s+Lva+SXFtVa4Z9nFGwlzGzbsXq2+7cOfl9\ndKbiPelMSy/T0gcMpxfPGUuS1JhhLElSY4bxZFnfuoABspcxc8hytreuYYCm4j3pTEsv09IHDKEX\nF3BJgnUrVgMXsW7H6talSLPIkbEkSY0ZxpIkNWYYS5LUmGEsSVJjXvRjcFwJp8l11mbYuBb8PZYG\nLf3s5MhYkqTGDGNJkhozjCVJaswwliSpMcNYkqTGDGNJkhozjCVJaswwliSpMcNYkqTGDGNJkhoz\njCVJaswwliSpMcNYkqTGDGNJkhozjCVJamxi/55xkg8Al1bVxa1rkaRxdvr6zQtuv/CME0dciRbj\nyFiSpMYmYmSc5PeAlwLfBr4OfGHe/VuBNVW1Lcka4O1VdXKSg4A/BtYABbyhqj6S5MXAfwUCXFZV\nv53kQcD7e/Y9v6r+R5IjgfOAnwDuAX6jqr40/K4laWkWGwEvdX9HzKM39mGc5CnArwBPAvYHrmNe\nGO/G7wE7quqnu+c6JMkjgbcCxwPbgU8meT5zIf+oqjqm2/eh3XOsB86sqn9K8n8A7wJ+fiDNSZLE\nBIQxcBLwsaq6F7g3yV8v4bHPAk7f9UNVbU/yDGBTVX0bIMkG4BnAHwJHJPlj4DLmQvog4GnAxiS7\nnubB+9qQJEm9JiGM+/EAPzj/vXxvnqAL6icB/xdwJvB/A+cC36mqYwdSpSRNAKevR28SFnBdCfxS\nkuXdSPW5C+yzlblpZ5ib0t7lU8DZu35IcghwNfBzSVZ254lfDPx9kpXAsqr6CPB64Liq+i7w1SQv\n7B6fLrAlSRqYsR8ZV9U1SS4BtgDfAm4Edszb7Q3A+5P8IbCpZ/sbgfOS3AR8n7kFXH+Z5HXAFfxg\nAdfHupD9syS7/oHyO933XwXeneT1zJ2zvhC4YdB9SlK/lrpQS+Nv7MO48/aqWpfkQOAzwBeq6r27\n7qyqzwJHz39QVd0FvGyB7R8CPjRv2w3AcQvs+1XglH3uQJKkRUxKGK9P8kTmzgd/sKqua12QJEmD\nMhFhXFUvaV2DJM06F3YNzyQs4JIkaaoZxpIkNWYYS5LUmGEsSVJjE7GAS5JmkZ8nnh2OjCVJasww\nliSpMcNYkqTGPGcsSWNgks8PezGQfefIWJKkxgxjSZIaM4wlSWrMc8aSpKHwXHL/HBlLktSYYSxJ\nUmNOU0vSCE3yR5g0PI6MJUlqzJGxJGmkXNj1owxjSRoCp6O1FE5TS5LUmGEsSVJjTlNLksbCLJ9L\nNowlaR94bnj4FnqNpy2gDWNJ6oOhq2EyjCVNtaVOfRq6k2HY79OoR96pqpEecFoluRxYOeTDrAS2\nDfkYo2IvY+T4w5Yt33DqAUevOu/uLa1rGZCJf096TEsv09IHLK2XbVV1yp52cmQ8IP282PsqybVV\ntWbYxxkFexkz61asvu3OnZPfR2cq3pPOtPQyLX3AcHrxo02SJDVmGEuS1JhhPFnWty5ggOxlzByy\nnO2taxigqXhPOtPSy7T0AUPoxQVckmDditXARazbsbp1KdIscmQsSVJjhrEkSY0ZxpIkNWYYS5LU\nmBf9GBxXwmlynbUZNq4Ff4+lQUs/OzkyliSpMcNYkqTGDGNJkhozjCVJaswwliSpMcNYkqTGDGNJ\nkhozjCVJaswwliSpMcNYkqTGvBymNINOX7/5h35+9P1bedX2e3jtvO27XHjGiaMoS5pZjowlSWrM\nkbE0xeaPgCWNJ0fGkiQ1ZhhLktTYHqepkxwOXFpVx8zbvgl4TVVduy8FJFkLrKmqV+7L80gansWm\nu13YJQ3GxI2Mk4zsPPcojyVJml39hvF+STYkuSXJxUkO7L0zyYuT3JjkpiRv7WP7f0zy5SRXAyf1\nbP9Akj9Ncm13/3O77WuTXJLk74BPd9tem+SaJFuSvKHb9pAklyW5oTvmi7rtb0lyc7fv23uOdVrP\nse/qvp+c5LNJLgFu7ra9NMnVSa5P8p4kD+r/JZYkaff6Hfk9HnhFVV2Z5HzgrF13JHkk8FbgeGA7\n8MkkzweuXmT7VcAbuu07gCuAf+w51uHACcCRwBVJjuq2Hwf8TFXdmeTZwE91+wW4JMkzgJ8AvlFV\nv9jVtiLJw4EXAKuqqpI8tI9+jwOOqaqvJnkC8CLgpKq6P8m7gF8F/rzP104aOldNS5Ot3zD+elVd\n2d2+ADin576nAJuq6tsASTYAzwBqke3M2/5h4Oie57uoqnYC/5TkK8CqbvunqurO7vazu69dIX4Q\nc+H8WeD/7Ubhl1bVZ7up5nuB9ye5FLi0j36vrqqvdrd/gbl/OFyTBOAA4I4+nkOSpL70G8a1h58H\nabFj3d2zLcCbq+o98x+c5DjgOcAbk3y6qv4gyQnMheppwCuBnwceoJumT7IM+LGep5l/rA9W1e/s\nfUuSJC2u33PGj03y1O72S4DP9dx3NfBzSVZ251JfDPz9brZf1W1/eJL9gRfOO9YLkyxLciRwBHDr\nAvV8Anh5koMAkjwqyaHdlPk9VXUB8DbguG6fFVX1ceC3gCd1z7GVuREvwC8D+y/S+6eB05Ic2h3r\nYUket5vXSpKkJel3ZHwrcHZ3vvhm4N3ALwFU1TeTvI65c78BLquqjwHsZvs64PPAd4Dr5x3ra8wF\n+Y8DZ1bVvd308L+pqk9253I/3913F/BS4CjgbUl2AvcD/xk4GPhYkuVdHa/unua93fYbgMv54dFw\n77FuTvJ65s55L+ue92zgf/b52kmStFupGuaM89Ik+QBz53ovbl3LXhifF1IzZ18XcM39oYg38dpD\n37ukx/k5Y2mPsuddJvBzxpIkTZuxuqhFVa1tXYOk/nllLmkwHBlLktTYWI2MJe2eF/eQppMjY0mS\nGjOMJUlqzDCWJKkxw1iSpMYMY0mSGjOMJUlqzDCWJKkxw1iSpMa86IekgfMymdLSGMbSGPJKW9Js\ncZpakqTGDGNJkhozjCVJaswwliSpMRdwSRqZhRamucJaMoylplw1LQmcppYkqTnDWJKkxgxjSZIa\n85yxpKa8dKZkGEsj4UItSbtjGEsDZvAOxlJfR0fSmmSpqtY1TIUklwMrh3yYlcC2IR9jVOxljBx/\n2LLlG0494OhV5929pXUtAzLx70mPaellWvqApfWyrapO2dNOjowHpJ8Xe18lubaq1gz7OKNgL2Nm\n3YrVt925c/L76EzFe9KZll6mpQ8YTi+uppYkqTHDWJKkxgzjybK+dQEDZC9j5pDlbG9dwwBNxXvS\nmZZepqUPGEIvLuCSBOtWrAYuYt2O1a1LkWaRI2NJkhozjCVJaswwliSpMcNYkqTGvOjH4LgSTpPr\nrM2wcS34eywNWvrZyZGxJEmNGcaSJDVmGEuS1JhhLElSY4axJEmNGcaSJDVmGEuS1JhhLElSY4ax\nJEmNGcaSJDVmGEuS1JhhLElSY4axJEmNGcaSJDVmGEuS1Jh/z1jSXjt9/eYl7X/hGScOqRJpsu1z\nGCfZCqypqm3ztv9DVT1tD489F1hfVfd0P99VVQctsN+ZwD1V9eeLPM/JwGuq6rl714Wk3Vlq6Epa\nmqGNjPcUxJ1zgQuAe/bwXH86kKIkSRpDSzpnnOQhSS5LckOSm5K8qOe+A5L8TZLf6H6+q/t+cpJN\nSS5O8qUkGzLnHOCRwBVJruh5njd1z785ySO6beuSvKa7fVSSv+32uS7JkfNqfEqSf0xyZPe487vj\nf6U75q79Xprk6iTXJ3lPkgd1Xx/oersxyW91+56T5OYkW5JcuNQXWZKk3VnqyPgU4BtV9YsASVYA\nbwUOAi4E/nyRqeQnA6uBbwBXAidV1TuTvBp4Zs8U90OAzVX1u0n+CPgN4I3znmsD8Jaq+miS5cz9\ng+IxXT1PA/4YeF5VfS0JwCrgmcDBwK1J3g0cBbyoq+P+JO8CfhX4IvCoqjqme76Hdsd8HfDvquq+\nnm3S1HE6WmpjqaupbwT+zyRvTfKzVbWj2/4x4M8WO6cLXF1Vt1fVTuB64PBF9vvfwKXd7S/M3y/J\nwcyF5UcBqureXeebgScA64Ffqqqv9Tzssqq6rwv8O4BHAL8AHA9ck+T67ucjgK8ARyT54ySnAN/t\nnmMLsCHJS4EHFntxJEnaG0sK46r6MnAcc6H8xiS/3911JXBKuqHoAu7ruf19Fh+R319V1cd+C/km\ncC9zo/A9HTvAB6vq2O7r8VW1rqq2A08CNgFnAu/rHveLwHnM9X5NElehS5IGZqnnjB/J3KrmC4C3\nMRdOAL8PbGcusJbie8xNH/elqr4H3J7k+V09D05yYHf3d5gLzTd3q6t359PAaUkO7Z7nYUkel2Ql\nsKyqPgK8HjguyTLgMVV1BfDbwArmpuUlSRqIpY7wfhp4W5KdwP3AfwYu7u57FXB+kj+qqv/S5/Ot\nBy5P8o2qemafj/k14D1J/qCr4YW77qiqbyV5LvA3SV6+2BNU1c1JXg98sgvb+4Gzgf8F/Fm3DeB3\ngAcBF3TnxwO8s6q+02etknosdE7azx5LkB/MCmsf+UJqYswPxUffv5VXbX8Trz30vSOvxTDWlFvs\n9O0P8XKYkiQ1ZhhLktSYYSxJUmOGsSRJjRnGkiQ15sUrpCk2CZe3XKxGV1lrljgyliSpMcNYkqTG\nDGNJkhozjCVJaswwliSpMcNYkqTGDGNJkhozjCVJasyLfkhTYBIu7rFUXgxEs8SRsSRJjRnGkiQ1\nZhhLktSY54ylCTKN54aXynPJmkaOjCVJaswwliSpMcNYkqTGPGcsjSHPDS+d55I1yQxjqSFDVxIY\nxpKmnCNmTQLDWBowR7uTYanv02LhbdhrEFJVrWuYCkkuB1YO+TArgW1DPsao2MsYOf6wZcs3nHrA\n0avOu3tL61oGZOLfkx7T0su09AFL62VbVZ2yp50cGQ9IPy/2vkpybVWtGfZxRsFexsy6Fatvu3Pn\n5PfRmYr3pDMtvUxLHzCcXvxokyRJjRnGkiQ1ZhhPlvWtCxggexkzhyxne+saBmgq3pPOtPQyLX3A\nEHpxAZckWLdiNXAR63asbl2KNIscGUuS1JhhLElSY4axJEmNGcaSJDXmRT8Gx5VwmlxnbYaNa8Hf\nY2nQ0s9OjowlSWrMMJYkqTHDWJKkxgxjSZIaM4wlSWrMMJYkqTHDWJKkxvycsTQFTl+/ecHtF55x\n4ogrkbQ3DGNpihnS0mRwmlqSpMYMY0mSGjOMJUlqzHPG0gyafy750fdv5VXb7+ExjeqRZp0jY0mS\nGjOMJUlqbGLDOMk/DPj5Dk9yU3d7TZJ3DvL5JUlazMSeM66qpw3xua8Frh3W80uS1GuSR8Z3dd9P\nTrIpycVJvpRkQ5J0970lyc1JtiR5e7ftA0lOm/8885775CSXdrfXJTm/O8ZXkpwzmg4lSbNiYkfG\n8zwZWA18A7gSOCnJLcALgFVVVUkeug/Pvwp4JnAwcGuSd1fV/ftatLRUi11RS9Jkm5YwvrqqbgdI\ncj1wOLAZuBd4fzfKvXQfnv+yqroPuC/JHcAjgNv3rWRp/Hj5TKmNiZ2mnue+ntvfB/arqgeAE4CL\ngecCl3f3P0DXd5JlwI/tzfPva8GSJO0yLWH8I5IcBKyoqo8DvwU8qbtrK3B8d/uXgf1HX50kST8w\nzSO8g4GPJVkOBHh1t/293fYbmBst392oPkmSgAkO46o6qPu+CdjUs/2VPbudsMDjvgX0ngD77W77\nVuCY+c9ZVevmPf6Yfa1dkqReUztNLUnSpJjYkbE0zfwIkzRbHBlLktSYYSxJUmOGsSRJjRnGkiQ1\nZhhLktSYYSxJUmOGsSRJjfk5Y0l75F9zkobLkbEkSY0ZxpIkNeY0tdSQl72UBI6MJUlqzjCWJKkx\nw1iSpMY8Zyxpr/mRJ2kwDGNpBFyoJWl3DGNJA+eIWVoazxlLktSYYSxJUmNOU0sD5vlhSUvlyFiS\npMYcGUsamYVmDVzUJRnG0l5zOlrSoBjG0h4YusPlx6AkSFW1rmEqJLkcWDnkw6wEtg35GKNiL2Pk\n+MOWLd9w6gFHrzrv7i2taxmQiX9PekxLL9PSByytl21VdcqednJkPCD9vNj7Ksm1VbVm2McZBXsZ\nM+tWrL7tzp2T30dnKt6TzrT0Mi19wHB6cTW1JEmNGcaSJDVmGE+W9a0LGCB7GTOHLGd76xoGaCre\nk8609DItfcAQenEBlyRYt2I1cBHrdqxuXYo0ixwZS5LUmGEsSVJjhrEkSY0ZxpIkNeZFPwbHlXCa\nXGdtho1rwd9jadDSz06OjCVJaswwliSpMcNYkqTGDGNJkhozjCVJaswwliSpMcNYkqTGDGNJkhoz\njCVJaswwliSpMcNYkqTGDGNJkhozjCVJaswwliSpMcNYkqTGDGNJkhqbuTBOcniSm/bysY9McvGg\na5Ikzbb9WhcwSarqG8BpreuQJE2XWQ3j/ZJsAI4Dvgj8B+Bm4EPAvwceAM4A3gwcBbytqv40yeHA\npVV1TIuiJcHp6zcvuP3CM04cyP5SCzM3Td15PPCuqnoC8F3grG7716rqWOCzwAeYGwWfCLyhRZGS\npNkwqyPjr1fVld3tC4BzutuXdN9vBA6qqu8B30tyX5KHjrpISf1bbAQsTYJZHRnXIj/f133f2XN7\n18+z+g8XSdKQzWoYPzbJU7vbLwE+17IYSdJsm9XR3q3A2UnOZ27h1ruB32xbkqRRcmGXxsnMhXFV\nbQVWLXDX4T37fIC5BVy7ft513zbAldTSCHgOWLNkVqepJUkaG4axJEmNGcaSJDU2c+eMJY2XcTs3\n7MIuteDIWJKkxgxjSZIac5pa0siM25S0NC4MY0nqg+eSNUxOU0uS1JhhLElSY4axJEmNGcaSJDVm\nGEuS1JhhLElSY360SZL2gR950iAYxpIGzot7SEvjNLUkSY0ZxpIkNeY0tSQNgeeStRSOjCVJasyR\nsaS95kItaTAMY0kaIaevtRCnqSVJasyRsaR/47Sz1IZhLEljYKF/CDl1PTsMY2kGzf8f/6Pv38qr\ntt8DhzYqSAsa1EyFoT7+UlWta5gKSS4HVg75MCuBbUM+xqjYyxg5/rBlyzecesDRq867e0vrWgZk\n4t+THtPSy7T0AUvrZVtVnbKnnRwZD0g/L/a+SnJtVa0Z9nFGwV7GzLoVq2+7c+fk99GZivekMy29\nTEsfMJxeXE0tSVJjhrEkSY0ZxpNlfesCBshexswhy9neuoYBmor3pDMtvUxLHzCEXlzAJQnWrVgN\nXMS6HatblyLNIkfGkiQ1ZhhLktSYYSxJUmOGsSRJjXnRj8FxJZwm11mbYeNa8PdYGrT0s5MjY0mS\nGjOMJUlqzDCWJKkxw1iSpMZcwCVpLC32t3z927yaRo6MJUlqzDCWJKkxw1iSpMYMY0mSGnMBl6SJ\n4sIuTSNHxpIkNWYYS5LUmNPUkppabNpZmiWOjCVJaswwliSpMaepeyRZB9xVVW9f5P4HA5cBK4E3\nV9WHR1iepN1wlbUmmWG8NE8GqKpjWxciSZoeMz9NneR3k3w5yeeAx3fbNiV5R5Lrk9yU5IQkhwIX\nAE/pth/ZtHBJ0tSY6TBOcjxwOnAs8BzgKT13H9iNgM8Czq+qO4BfBz5bVcdW1T+PvGBJ0lSa9Wnq\nnwU+WlX3ACS5pOe+DwFU1WeS/HiSh7YoUJomfoxJWthMj4z3oPbwsyRJAzHrYfwZ4PlJDkhyMPBL\nPfe9CCDJ04EdVbWjRYGSpOk309PUVXVdkg8DNwB3ANf03H1vkn8E9gde3qI+SdJsmOkwBqiqNwFv\n6t2W5Lmg2kKRAAAI/0lEQVTABVV17rx9NwGbRlacJGkmzPo0tSRJzc38yHghVXVy6xokDYZX5tIk\ncGQsSVJjhrEkSY0ZxpIkNWYYS5LUmGEsSVJjrqaWNHBeg1paGkfGkiQ1ZhhLktSY09SSZpIXA9E4\ncWQsSVJjhrEkSY0ZxpIkNWYYS5LUmGEsSVJjhrEkSY350SZJe20ar7TlR57UgiNjSZIaM4wlSWrM\nMJYkqTHDWJKkxlzAJWmPpnGh1lK5sEvD5MhYkqTGUlWta5gWvpCaXHfcAhvXcvr+72hdydRwxKxO\n+tnJkbEkSY05Mh6QJJcDK4d8mJXAtiEfY1TsZYwcf9iy5RtOPeDoVefdvaV1LQMy8e9Jj2npZVr6\ngKX1sq2qTtnTTi7gGpB+Xux9leTaqloz7OOMgr2MmXUrVt92587J76MzFe9JZ1p6mZY+YDi9OE0t\nSVJjhrEkSY0ZxpNlfesCBshexswhy9neuoYBmor3pDMtvUxLHzCEXlzAJQnWrVgNXMS6HatblyLN\nIkfGkiQ1ZhhLktSYYSxJUmOGsSRJjRnGkiQ15hW4Bsdl6ZpcZ22GjWvB32Np0PxDEZIkTQLDWJKk\nxgxjSZIaM4wlSWrMMJYkqTHDWJKkxgxjSZIaM4wlSWrMMJYkqTHDWJKkxgxjSZIaM4wlSWrMMJYk\nqTHDWJKkxgxjSZIa8+8ZS2rq9PWbl7T/hWecOKRKpHYcGUuS1NhMhnGSv0ryhSRfTHJGt+0VSb6c\n5Ook703yJ932n0jykSTXdF8nta1ekjRtZnWa+uVVdWeSA4BrklwG/B5wHPA94O+AG7p93wH8j6r6\nXJLHAp8AntCiaEmLT2s7fa1JNqthfE6SF3S3HwP8GvD3VXUnQJKNwNHd/c8Cnphk12N/PMlBVXXX\nKAuWpsFSzw9Ls2LmwjjJycwF7FOr6p4km4AvsfhodxlwYlXdO5oKJUmzZhbPGa8AtndBvAo4EXgI\n8HNJDkmyH/ArPft/EvjNXT8kOXak1UqSpt7MjYyBy4Ezk9wC3ApsBv4F+G/A1cCdzI2Ud3T7nwOc\nl2QLc6/XZ4AzR120NEmcjpaWZubCuKruA/79/O1Jrq2q9d3I+KPAX3X7bwNeNNoqJUmzZBanqRez\nLsn1wE3AV+nCWJKkYZu5kfFiquo1rWuQJM0mw1jSVPDzx5pkTlNLktSYYSxJUmNOU0vaa36ESRoM\nR8aSJDVmGEuS1JjT1JKmmqusNQkcGUuS1JhhLElSY05TS9ojV01Lw2UYS5pJnkvWOHGaWpKkxgxj\nSZIaM4wlSWrMMJYkqTEXcEn6N66altowjCWph6us1YLT1JIkNebIWJL64IhZw+TIWJKkxhwZSzNo\n/ijv0fdv5VXb74FDGxUkzTjDWJpiro4ePqevNQiGsSQNgSGtpTCMpQkyrJHuTpZRLiEZCUNaC0lV\nta5hKiS5HFg55MOsBLYN+RijYi9jZv9lHHb/Tr7Zuo4BmYr3pDMtvUxLH7C0XrZV1Sl72skwniBJ\nrq2qNa3rGAR7GT/T0gfYyzialj5gOL04LyVJUmOGsSRJjRnGk2V96wIGyF7Gz7T0AfYyjqalDxhC\nL54zliSpMUfGkiQ1ZhiPsSQvTPLFJDuTLLpyL8nWJDcmuT7JtaOssV9L6OWUJLcmuS3J60ZZY7+S\nPCzJp5L8U/f9kEX2+373nlyf5JJR17mYPb3GSR6c5MPd/VclOXz0Vfanj17WJvl2z/vw6y3q3JMk\n5ye5I8lNi9yfJO/s+tyS5LhR19ivPno5OcmOnvfk90ddYz+SPCbJFUlu7v7f9aoF9hnc+1JVfo3p\nF/AE4PHAJmDNbvbbCqxsXe++9gI8CPhn4Ajgx4AbgCe2rn2BOv8IeF13+3XAWxfZ767Wte7Nawyc\nBfxpd/t04MOt696HXtYCf9K61j56eQZwHHDTIvc/B/gbIMCJwFWta96HXk4GLm1dZx99HAYc190+\nGPjyAr9fA3tfHBmPsaq6papubV3HIPTZywnAbVX1lar638CFwPOGX92SPQ/4YHf7g8DzG9ayVP28\nxr39XQz8QpKMsMZ+Tcrvyx5V1WeAO3ezy/OAP685m4GHJjlsNNUtTR+9TISq+mZVXdfd/h5wC/Co\nebsN7H0xjKdDAZ9M8oUkZ7QuZh88Cvh6z8+386O//OPgEVW160pV/x/wiEX2W57k2iSbk4xLYPfz\nGv/bPlX1ALADePhIqluafn9ffqWbQrw4yWNGU9rATcp/G/16apIbkvxNktWti9mT7lTNk4Gr5t01\nsPfFa1M3luRvgZ9c4K7fraqP9fk0T6+qf0lyKPCpJF/q/nU6UgPqZSzsrpfeH6qqkiz2kYTHde/L\nEcDfJbmxqv550LVqt/4a+FBV3ZfkPzE34v/5xjXNuuuY+2/jriTPAf4K+KnGNS0qyUHAR4Bzq+q7\nwzqOYdxYVT1rAM/xL933O5J8lLnpu5GH8QB6+Regd+Ty6G7byO2ulyTfSnJYVX2zm5K6Y5Hn2PW+\nfCXJJub+Zd06jPt5jXftc3uS/YAVwL+Oprwl2WMvVdVb9/uYO98/icbmv4191RtoVfXxJO9KsrKq\nxu661Un2Zy6IN1TVXy6wy8DeF6epJ1yShyQ5eNdt4NnAgqsYJ8A1wE8l+XdJfoy5xUNjswq5xyXA\ny7rbLwN+ZNSf5JAkD+5urwROAm4eWYWL6+c17u3vNODvqlutMmb22Mu883e/zNx5v0l0CfAfutW7\nJwI7ek6VTJQkP7lrDUKSE5jLobH7x15X4/uBW6rqvy+y2+Del9Yr1vza7Wq+FzB3DuI+4FvAJ7rt\njwQ+3t0+grlVpDcAX2RuSrh57XvTS/fzc5hbtfjPY9zLw4FPA/8E/C3wsG77GuB93e2nATd278uN\nwCta17271xj4A+CXu9vLgY3AbcDVwBGta96HXt7c/XdxA3AFsKp1zYv08SHgm8D93X8nrwDOBM7s\n7g9wXtfnjezm0xWtv/ro5ZU978lm4Gmta16kj6cztx5nC3B99/WcYb0vXoFLkqTGnKaWJKkxw1iS\npMYMY0mSGjOMJUlqzDCWJKkxw1iSpMYMY0mSGjOMJUlq7P8Hl3j5O1if09AAAAAASUVORK5CYII=\n",
-      "text/plain": [
-       "<matplotlib.figure.Figure at 0x7f4d92413ba8>"
-=======
-   "execution_count": 21,
-   "metadata": {},
+   "execution_count": 18,
+   "metadata": {
+    "collapsed": false
+   },
    "outputs": [
     {
      "name": "stdout",
@@ -1060,9 +1038,9 @@
     }
    ],
    "source": [
-    "stan_utility.check_treedepth(fit)\n",
-    "stan_utility.check_energy(fit)\n",
-    "stan_utility.check_div(fit)"
+    "stan_utility.check_treedepth(fit1)\n",
+    "stan_utility.check_energy(fit1)\n",
+    "stan_utility.check_div(fit1)"
    ]
   },
   {
@@ -1076,15 +1054,16 @@
   },
   {
    "cell_type": "code",
-   "execution_count": 22,
-   "metadata": {},
+   "execution_count": 19,
+   "metadata": {
+    "collapsed": false
+   },
    "outputs": [
     {
      "data": {
-      "image/png": "iVBORw0KGgoAAAANSUhEUgAAAeMAAAJCCAYAAADz36/uAAAABHNCSVQICAgIfAhkiAAAAAlwSFlz\nAAALEgAACxIB0t1+/AAAIABJREFUeJzt3Xu83XV95/vXOxAVhAY12HpBuQgitYoYqJdUsHAcxrFe\nEAdvrR6c03G0OtDjeRx7xrbbUznF6pyhrddYrfQBQzvijSFM1O2QGlOVcAdBTKtMBT1iBo1SLiH4\nOX/sX3A37p29drKyv2v91uv5eOSRtX+39fmsn/LO9/v7rd9OVSFJktpZ1roASZImnWEsSVJjhrEk\nSY0ZxpIkNWYYS5LUmGEsSVJjhrEkSY0ZxpIkNWYYS4KpFYcztWJ56zKkSbVv6wJ6xEeZaXwd/nxY\nfXbrKqQ+yiAbOTKWBPXTmT+SmjCMJUlqzDCWJKkxw1iSpMYMY0mSGjOMJUlqzK82aa87b3rzgtuc\ndcqRS1CJJI0mw1h7ZJCglSTtmtPUkiQ1ZhhLktSYYSxJUmOGsSRJjRnGkiQ1ZhhLktSYYSxJUmNL\nGsZJ9kvyt0kel+TiAbb/v5airkHeP8lDknwpid/NliQN1VKPjM8EPlVVt1fV6QNsv+gwTrLP4sta\n+P2rahvwReCMIR5fkqQlD+PXAJ9NcmiSGwGSvD7Jp5KsS7I5yZ90y88F9ktybZILu2WvTXJFt+zD\nO4I3yV1J/mOS64BnJzk+yd8lua7b/sAk+yR5T5JNSa5P8m+7fU/qRrxrk9yS5ENJls31/sBnuh4k\nSRqaJZtyTfIQ4PCqujXJoTutPhZ4BnAfcEuSP6+qtyf5nao6ttv/KcyMSp9bVfcn+QAzwfhXwMOB\nr1XV/969zzeAM6pqU5JfAO4B3gBsrarjkzwU2Jjk8937nwAcA/wPYB1w2s7v37kROH64n4wkadIt\n5fXPlcCP5ln3xaraCpDkJuCJwHd22uZk4JnApiQA+wF3dOseAD7ZvX4y8L2q2gRQVT/ujvsC4GlJ\ndkyPrwCOBLYBV1TVt7rtLgJWAz93TbuqHkiyLcmBVfWTRfQ+tnz2tCTtfUsZxvcAD5tn3X2zXj/A\n3HUFOL+qfm+OdfdW1QMLvH+At1TV5/7ZwuQkoHbaduefZ3socO8C7yVJ0sCW7JpxVf0Q2CfJfIE8\nl/uTLO9efxE4PcmjAZI8MskT59jnFuAxSY7vtjuwuwP6c8C/23G8JEcleXi3zwlJDkuyjJmp8C/P\n8f4keRSwparuX0QPkiTt0lJ/TefzzEwB//2A268Brk9ydVW9Jsk7gM93oXk/8GZmrvM+qKq2JTkD\n+PMk+zEzIj8F+AvgUODqzMxz/wB4abfbJuB9wJOAy4FPz/X+wPOBtYtvWwvxdx5LmmSp2tWM7JDf\nLDkOOLuqfnPJ3nQB3TT126rqRQNs+yng7VX1zTlWL90HuYRG6ZqxYbwXnf9iWH02HPH81pVIfZNB\nNlrSrzZV1dXA5UP+LvCS6O7S/sw8QSxJ0m5b8qdJVdXHlvo9d6Wq1gPrB9huGzNfo5Ikaah8NrUk\nSY0ZxpIkNWYYS5LUmGEsSVJjhrEkSY35u3kn2Ch9h1iSJpkjY0mSGjOMJUlqzGlqjQ2fXy2prxwZ\nS5LUmGEsSVJjhrEkSY0ZxpIkNWYYS5LUmGEsSVJjhrEkSY0ZxpIkNeZDP3rK505L0vhwZCxJUmOO\njNUrPjJT0jhyZCxJUmOGsSRJjTlNPYa8OUuS+sWRsSRJjaWqWtfQC0nWASuHeMiVwJYhHq81+xlh\nG8/c/6hzNmy7+7LN229rXcsQ9eoc0b9+oH89zdXPlqo6daEdnaYekkE+7MVIcmVVrRrmMVuynxE3\ntWJ6+bJth/Spp76do771A/3raU/6cZpakqTGDGNJkhozjEfXmtYFDJn9jLhjDl62tnUNQ9a3c9S3\nfqB/Pe12P97AJQmmVkwD5zK1dbp1KdIkcmQsSVJjhrEkSY0ZxpIkNWYYS5LUmGEsSVJjPoFreLwt\nXePrsBNh9dknty5D6qEMspEjY0mSGjOMJUlqzDCWJKkxw1iSpMYMY0mSGjOMJUlqzDCWJKkxw1iS\npMYMY0mSGjOMJUlqzDCWJKkxw1iSpMYMY0mSGvO3NkkauvOmNy+4zVmnHLkElUjjwTCW1MRCgW1Y\na5I4TQ0k+Yskx7SuQ5I0mZZ0ZJxkn6p6YCnfcxBV9W9a1yBJmlxDGxknOTTJN5JcmOTmJBcn2T/J\nrUneneRq4BVJjkiyLslVSTYkObrb/4gkX01yQ5J3JbmrW35SkvXd8XYcP926P0iyKcmNSdbMWr6+\ne88rknwzya91y/dJ8t5u++uTvGXW9qu61y9I8pUkVyf5RJIDuuXnJrmp2++9w/rcJEka9jT1k4EP\nVNVTgB8Db+qW/8+qOq6q/hpYA7ylqp4JvA34QLfNnwJ/WlW/Aty203GfAZwFHAMcDjy3W/6+qjq+\nqp4K7Ae8aNY++1bVCd1+f9gt+23gUODYqnoacOHsN0myEngHcEpVHQdcCfxukkcBLwN+udvvXYv/\naCRJmtuww/g7VbWxe30BsLp7/TcA3SjzOcAnklwLfBh4TLfNs4FPdK//807HvaKqbquqnwLXMhOo\nAM9P8rUkNwC/DvzyrH0+1f191aztTwE+XFXbAarqzp3e51nMBP7Grr7XAU8EtgL3Ah9Nchpw98If\nhSRJgxn2NeOa5+d/6v5eBvyoqo5d5HHvm/X6AWDfJA9jZlS9qqq+k2QKeNgc+zzA4H0G+EJVvern\nViQnACcDpwO/w0z4S9pL/HqUJsmww/gJSZ5dVV8BXg18mZkpZgCq6sdJvp3kFVX1ie4a79Oq6jrg\nq8DLmRlFv3KA99oRvFu6EffpwMUL7PMF4N8mubyqtid55E6j468C70/ypKr6+yQPBx4HfBfYv6ou\nS7IR+NYA9Um9NEhISlqcYU9T3wK8OcnNwCOAD86xzWuANyS5Dvg68JJu+VnMXJ+9HngSM1PD86qq\nHwEfAW4EPgdsGqC+vwD+Ebi+e/9X73TMHwCvBy7q6vgKcDRwIHBpt+zLwO8O8F6SJA0kVTvPLO/m\ngZJDgUu7m6l2Z//9gXuqqpK8EnhVVb1kof1GyHA+SKmF818Mq8+GI56/4KajNDJ2mlpjIINsNEpP\n4Hom8L5u6vpHwJmN65EkaUkMLYyr6lZgt0bF3f4bgKcPqx5JksaFj8OUJKkxw1iSpMYMY0mSGhul\nG7gkNTZKd0pLk8SRsSRJjRnGkiQ1ZhhLktSY14wljS1/mYT6wpGxJEmNGcaSJDVmGEuS1JhhLElS\nY4axJEmNGcaSJDXmV5ukCbGrrwGdduc9bLrmdjjo8UtYkaQdDGNJveZ3kTUOnKaWJKkxw1iSpMYM\nY0mSGvOasdQD/h5iabwZxpImnjd5qTWnqSVJaswwliSpMaeppRHn9eDR4FS29qZUVesaeiHJOmDl\nEA+5EtgyxOO1Zj8jbOOZ+x91zoZtd1+2efttrWsZol6dI/rXD/Svp7n62VJVpy60oyPjIRnkw16M\nJFdW1aphHrMl+xlxUyumly/bdkifeurbOepbP9C/nvakH68ZS5LUmGEsSVJjhvHoWtO6gCGznxF3\nzMHL1rauYcj6do761g/0r6fd7scbuCTB1Ipp4Fymtk63LkWaRI6MJUlqzDCWJKkxw1iSpMYMY0mS\nGvOhH8PjnXAaX4edCKvPPrl1GVIPZZCNHBlLktSYYSxJUmOGsSRJjRnGkiQ1ZhhLktSYYSxJUmOG\nsSRJjRnGkiQ1ZhhLktSYYSxJUmOGsSRJjflsakmaUOdNb15wm7NOOXIJKpEjY0mSGjOMJUlqzDCW\nJKmxsb1mnOTjwKVVdXHrWiRp1AxyPVijw5GxJEmNjUUYJ/n9JLck+XKSi5K8baf1tyZZ2b1elWR9\n9/qAJH+Z5IYk1yd5ebf8Vd2yG5O8u1u2T5KPd8tuSHJ2t/yIJOuSXJVkQ5Kjl7R5SVLvjfw0dZLj\ngZcDTweWA1cDVw24++8DW6vqV7pjPSLJY4F3A88Efgh8PslLge8Aj6uqp3bbHtQdYw3wxqranORX\ngQ8Avz6U5iRJYgzCGHgu8Nmquhe4N8l/XcS+pwCv3PFDVf0wyfOA9VX1A4AkFwLPA/4IODzJnwNr\nmQnpA4DnAJ9IsuMwD93ThiRJmm0cwngQ2/nZlPvDducAXVA/HfgXwBuBfw2cBfyoqo4dSpWSNGZ8\nMMjSGIdrxhuB30jysG6k+qI5trmVmWlnmJnS3uELwJt3/JDkEcAVwIlJVibZB3gV8LfdNedlVfVJ\n4B3AcVX1Y+DbSV7R7Z8usCVJGpqRHxlX1aYklwDXA98HbgC27rTZO4GPJvkjYP2s5e8C3p/kRuAB\n4J1V9akkbwcuBwKsrarPdiH7l0l2/APl97q/XwN8MMk7mLlm/dfAdcPuU5IG5deW+mfkw7jz3qqa\nSrI/8CXgqqr6yI6VVbUBOGrnnarqLuB1cyy/CLhop2XXAcfNse23gVP3uANJkuYxLmG8JskxzFwP\nPr+qrm5dkCRJwzIWYVxVr25dgyRJe8s43MAlSVKvGcaSJDVmGEuS1JhhLElSY4axJEmNGcaSJDU2\nFl9tkiSNLp9fveccGUuS1JgjY0kaMT57evI4MpYkqTHDWJKkxgxjSZIaM4wlSWrMMJYkqTHDWJKk\nxvxqkyRpr/PBILtmGEvSEvI7xJqL09SSJDVmGEuS1JjT1JKkkTDJ15UdGUuS1JhhLElSY05TS9KQ\neKe0dpdhLEkDMGhHwzDOwyhedzaMJU08g3ayjOKNYqmqJX3DvkqyDlg5xEOuBLYM8Xit2c8I23jm\n/keds2Hb3Zdt3n5b61qGqFfniP71A/3raa5+tlTVqQvt6Mh4SAb5sBcjyZVVtWqYx2zJfkbc1Irp\n5cu2HdKnnvp2jvrWD/Svpz3px7upJUlqzDCWJKkxw3h0rWldwJDZz4g75uBla1vXMGR9O0d96wf6\n19Nu9+MNXJJgasU0cC5TW6dblyJNIkfGkiQ1ZhhLktSYYSxJUmOGsSRJjfnQj+HxTjiNr8NOhNVn\nn9y6DKmHMshGjowlSWrMkbE0IXb1cPzT7ryHTdfczsuPWMKCJD3IkbEkSY0ZxpIkNWYYS5LUmGEs\nSVJjhrEkSY0ZxpIkNWYYS5LUmGEsSVJjhrEkSY0ZxpIkNebjMCU9aFePzNzhrFOOXIJKpMliGEs9\nMEiIShpdTlNLktTYgmGc5NAkN86xfH2SVXtaQJLXJ3nfnh5HkqRxNXYj4yRLNrW+lO8lSZpcg4bx\nvkkuTHJzkouT7D97ZZJXJbkhyY1J3j3A8v81yTeTXAE8d9byjyf5UJIru/Uv6pa/PsklSf478MVu\n2f+RZFOS65O8s1v28CRrk1zXvecZ3fJzk9zUbfveWe91+qz3vqv7+6QkG5JcAtzULXttkiuSXJvk\nw0n2GfwjliRp1wYd+T0ZeENVbUzyMeBNO1YkeSzwbuCZwA+Bzyd5KXDFPMu/BryzW74VuBy4ZtZ7\nHQqcABwBXJ7kSd3y44CnVdWdSV4AHNltF+CSJM8DDga+W1X/qqttRZJHAS8Djq6qSnLQAP0eBzy1\nqr6d5CnAGcBzq+r+JB8AXgP81YCfnSRJuzRoGH+nqjZ2ry8A3jpr3fHA+qr6AUCSC4HnATXPcnZa\n/jfAUbOO91+q6qfA5iTfAo7uln+hqu7sXr+g+7MjxA9gJpw3AP+xG4VfWlUbuqnme4GPJrkUuHSA\nfq+oqm93r09m5h8Om5IA7AfcMcAxJEkayKBhXAv8PEzzvdc/zVoW4I+r6sM775zkOOCFwLuSfLGq\n/u8kJzATqqcDvwP8OrCdbpo+yTLgIbMOs/N7nV9Vv7f7LUmSNL9Brxk/Icmzu9evBr48a90VwIlJ\nVnbXUl8F/O0uln+tW/6oJMuBV+z0Xq9IsizJEcDhwC1z1PM54MwkBwAkeVySR3dT5ndX1QXAe4Dj\num1WVNVlwNnA07tj3MrMiBfgxcDyeXr/InB6kkd37/XIJE/cxWclSdKiDDoyvgV4c3e9+Cbgg8Bv\nAFTV95K8nZlrvwHWVtVnAXaxfAr4CvAj4Nqd3usfmQnyXwDeWFX3dtPDD6qqz3fXcr/SrbsLeC3w\nJOA9SX4K3A/8O+BA4LNJHtbV8bvdYT7SLb8OWMc/Hw3Pfq+bkryDmWvey7rjvhn4HwN+dpIk7VKq\n9uaM8+Ik+Tgz13ovbl3LbhidD1ITZ0+fwHXaDW9i0yGv4zsH/eqC2/o4TGlRsvAmY/g9Y0mS+mak\nHmpRVa9vXYMkSUttpMJY0ujzNztJw+c0tSRJjRnGkiQ15jS1NOL8XcVS/zkyliSpMcNYkqTGDGNJ\nkhozjCVJaswwliSpMcNYkqTGDGNJkhrze8aShs5HZkqL48hYkqTGDGNJkhpzmlpqyEddSgJHxpIk\nNWcYS5LUmGEsSVJjhrEkSY0ZxpIkNebd1JKaWOhOch8KokniyFiSpMYcGUt7id8hljQow1jaTYbt\n3uXzrTVJUlWta+iFJOuAlUM85EpgyxCP15r9jLCNZ+5/1Dkbtt192ebtt7WuZYh6dY7oXz/Qv57m\n6mdLVZ260I6OjIdkkA97MZJcWVWrhnnMluxnxE2tmF6+bNshfeqpb+eob/1A/3rak368gUuSpMYM\nY0mSGjOMR9ea1gUMmf2MuGMOXra2dQ1D1rdz1Ld+oH897XY/3sAlCaZWTAPnMrV1unUp0iRyZCxJ\nUmOGsSRJjRnGkiQ1ZhhLktSYD/0YHu+E0/g67ERYffbJrcuQeiiDbOTIWJKkxgxjSZIaM4wlSWrM\nMJYkqTHDWJKkxgxjSZIaM4wlSWrMMJYkqTHDWJKkxgxjSZIaM4wlSWrMMJYkqTHDWJKkxvytTZIW\n5bzpzQtuc9YpRy5BJVJ/ODKWJKkxR8aSHjTIqFfS8O3xyDjJrUlWzrH87wbY96wk+8/6+a55tntj\nkt/axXFOSnLpoDVLkjRK9trIuKqeM8BmZwEXAHcvcKwPDaUoSZJG0KLCOMnDgf8CPB7YB/ijWev2\nAz4FfKqqPpLkrqo6IMlJwBSwBXgqcBXwWuAtwGOBy5Nsqarnd8c5B3gRcA/wkqr6fpIp4K6qem+S\nJwEfAg4GHgBesVONxwNrgNOB3wSeABze/X1eVf1Zt91rgbcCDwG+BrypO8RHgVVAAR+rqv+U5K3A\nG4HtwE1V9crFfG7SpPEmL2lxFjtNfSrw3ap6elU9FVjXLT8A+K/ARVX1kTn2ewYzo+BjmAnG53ah\n+F3g+TuCGHg48NWqejrwJeB/m+NYFwLv77Z5DvC9HSuSPIeZoH5JVf1Dt/ho4F8AJwB/mGR5kqcA\nZ3R1HMtMqL8GOBZ4XFU9tap+BfjL7hhvB55RVU9jJpQlSRqaxYbxDcD/kuTdSX6tqrZ2yz8L/GVV\n/dU8+11RVbdV1U+Ba4FD59luG7Dj2u9VO2+X5EBmwvLTAFV1b1XtmOJ+CjMj4t+oqn+ctdvaqrqv\nqrYAdwC/CJwMPBPYlOTa7ufDgW8Bhyf58ySnAj/ujnE9cGE3mt4+34cjSdLuWFQYV9U3geOYCeV3\nJfmDbtVG4NQkmWfX+2a9foD5p8fvr6oaYLu5fA+4l5lR+ELvHeD8qjq2+/Pkqpqqqh8CTwfWMzMC\n/otuv38FvJ+Z3jcl8S50SdLQLCqMkzwWuLuqLgDew0w4AfwB8ENmAmsxfgIcOOjGVfUT4LYkL+3q\neeisu7F/xExo/nF3nXpXvgicnuTR3XEemeSJ3V3hy6rqk8A7gOOSLAMOqarLgf8TWMHMtLwkSUOx\n2GnqXwGu6KZ2/xB416x1/x7YL8mfLOJ4a4B1SS5fxD6/Cbw1yfXA3wG/tGNFVX2fmZu/3p/kV+c7\nQFXdxEzYfr47zheAxwCPA9Z3/V0A/B4zN6pdkOQG4Brgz6rqR4uoV5KkXcrPZoW1h/wgNb7OfzGs\nPpvzvv34JXtL76bWhJjv8u0/4+MwJUlqzBuRJDWx0HeRHTlrkjgyliSpMcNYkqTGnKaWJsSupoVP\nu/MeNl1zOxy0dDdwSfoZR8aSJDVmGEuS1JhhLElSY4axJEmNGcaSJDVmGEuS1JhfbZJ6YKGnWY2j\nQXryKV3qC0fGkiQ1ZhhLktSYYSxJUmOGsSRJjRnGkiQ1ZhhLktSYX22SRlwfv7Yk6Z9zZCxJUmOG\nsSRJjTlNLWls+ZQu9YUjY0mSGnNkLDXkzVmSwDCW9hqDdjQ4la1xYBhLu8mw7Y9hnUtDXbsrVdW6\nhl5Isg5YOcRDrgS2DPF4rdnPCNt45v5HnbNh292Xbd5+W+tahqhX54j+9QP962mufrZU1akL7ejI\neEgG+bAXI8mVVbVqmMdsyX5G3NSK6eXLth3Sp576do761g/0r6c96ce7qSVJaswwliSpMcN4dK1p\nXcCQ2c+IO+bgZWtb1zBkfTtHfesH+tfTbvfjDVySYGrFNHAuU1unW5ciTSJHxpIkNWYYS5LUmGEs\nSVJjhrEkSY350I/h8U44ja/DToTVZ5/cugyphzLIRo6MJUlqzDCWJKkxw1iSpMYMY0mSGjOMJUlq\nzDCWJKkxw1iSpMb8nrHUA+dNb15wm7NOOXIJKpG0OxwZS5LUmCNjaULsavR82p33sOma23n5EUtY\nkKQHOTKWJKkxw1iSpMYMY0mSGjOMJUlqzDCWJKmxsQ3jJH835OMdmuTG7vWqJH82zONLkjSfsf1q\nU1U9Zy8e+0rgyr11fGkxBnmgh6TxNs4j47u6v09Ksj7JxUm+keTCJOnWnZvkpiTXJ3lvt+zjSU7f\n+Tg7HfukJJd2r6eSfKx7j28leevSdChJmhRjOzLeyTOAXwa+C2wEnpvkZuBlwNFVVUkO2oPjHw08\nHzgQuCXJB6vq/j0tWpIkGOOR8U6uqKrbquqnwLXAocBW4F7go0lOA+7eg+Ovrar7qmoLcAfwi3ta\nsCRJO/QljO+b9foBYN+q2g6cAFwMvAhY163fTtd3kmXAQ3bn+HtasCRJO/QljH9OkgOAFVV1GXA2\n8PRu1a3AM7vXLwaWL311kiT9TJ9HeAcCn03yMCDA73bLP9Itv46Z0fI/NapPkiQAUlWta+gLP0jt\nFUvx1abTbngTmw55HS8//bV7/b2kCZNBNurzyFjSIg0S/GedcuQSVCJNlt5eM5YkaVwYxpIkNWYY\nS5LUmGEsSVJj3sAlNeQvgZAEjowlSWrOMJYkqTHDWJKkxgxjSZIaM4wlSWrMMJYkqTHDWJKkxvye\nsaRF8ZdJSMPnyFiSpMYMY0mSGnOaWtpLfNSlpEE5MpYkqTHDWJKkxgxjSZIaM4wlSWrMG7gkDZ3f\nRZYWx5GxJEmNOTKWdpNfXZI0LIaxpCYW+seM09iaJIaxNAdHvZKWUqqqdQ29kGQdsHKIh1wJbBni\n8VqznxG28cz9jzpnw7a7L9u8/bbWtQxRr84R/esH+tfTXP1sqapTF9rRkfGQDPJhL0aSK6tq1TCP\n2ZL9jLipFdPLl207pE899e0c9a0f6F9Pe9KPd1NLktSYYSxJUmOG8eha07qAIbOfEXfMwcvWtq5h\nyPp2jvrWD/Svp93uxxu4JMHUimngXKa2TrcuRZpEjowlSWrMMJYkqTHDWJKkxgxjSZIa86Efw+Od\ncBpfh50Iq88+uXUZUg9lkI0cGUuS1JhhLElSY4axJEmNGcaSJDVmGEuS1JhhLElSY4axJEmNGcaS\nJDVmGEuS1JhhLElSY4axJEmNGcaSJDVmGEuS1JhhLElSY4axJEmN+fuMJY2t86Y3L7jNWaccuQSV\nSHtm4kbGSQ5NcuNu7vvYJBcPuyZJ0mRzZLwIVfVd4PTWdUiS+mVSw3jfJBcCxwFfB34LuAm4CPiX\nwHbgt4E/Bp4EvKeqPpTkUODSqnpqi6IlLZ5T2RoHEzdN3Xky8IGqegrwY+BN3fJ/rKpjgQ3Ax5kZ\nBT8LeGeLIiVJk2FSR8bfqaqN3esLgLd2ry/p/r4BOKCqfgL8JMl9SQ5a6iKlSTbIiFbqi0kdGdc8\nP9/X/f3TWa93/Dyp/3CRJO1lkxrGT0jy7O71q4EvtyxGkjTZJjWMbwHenORm4BHABxvXI0maYBM3\n9VpVtwJHz7Hq0FnbfJyZG7h2/Lxj3RbAO6mlnvGOa7U2qSNjSZJGhmEsSVJjhrEkSY0ZxpIkNWYY\nS5LU2MTdTS1pNPiELelnHBlLktSYYSxJUmOGsSRJjXnNWJIG4FO6tDc5MpYkqTHDWJKkxgxjSZIa\nM4wlSWrMG7gkDZ0P9JAWx5GxJEmNOTKWpCHx60/aXY6MJUlqzDCWJKkxp6klLYo3Z0nD58hYkqTG\nHBlL0hLyJi/NxZGxJEmNOTKW9CCvB0ttGMaSNGIW+keR09j9YxhLE2JX/4E/7c572HTN7XDQ45ew\nIu0urzv3T6qqdQ29kGQdsHKIh1wJbBni8VqznxG28cz9jzpnw7a7L9u8/bbWtQxRr84R/esH+tfT\nXP1sqapTF9rRkfGQDPJhL0aSK6tq1TCP2ZL9jLipFdPLl207pE899e0c9a0f6F9Pe9KPd1NLktSY\nYSxJUmOG8eha07qAIbOfEXfMwcvWtq5hyPp2jvrWD/Svp93uxxu4JMHUimngXKa2TrcuRZpEjowl\nSWrMMJYkqTHDWJKkxgxjSZIa86Efw+OdcBpfh50Iq88+uXUZUg9lkI0cGUuS1JhhLElSY4axJEmN\nGcaSJDVmGEuS1JhhLElSY4axJEmN+T1jSSPpvOnNC25z1ilHLkEl0t7nyFiSpMYMY0mSGjOMJUlq\nzGvGkpoY5JqwNCkMY0ljy5u81BdOU0uS1JhhLElSY4bxLEmmkrxtF+sfmmQ6ybVJzljK2iRJ/eU1\n48V5BkBVHdu6EElSf0z8yDjJf0jyzSRfBp7cLVuf5E+7EfCNSU5I8mjgAuD4bvkRTQuXJPXGRIdx\nkmcCrwSOBV4IHD9r9f7dCPhNwMeq6g7g3wAbqurYqvqHJS9YktRLkz5N/WvAp6vqboAkl8xadxFA\nVX0pyS8kOahFgZKk/pvokfECaoGfJUkaikkP4y8BL02yX5IDgd+Yte4MgCSrga1VtbVFgZKk/pvo\naeqqujqAvieJAAAIP0lEQVTJ3wDXAXcAm2atvjfJNcBy4MwW9UmSJsNEhzFAVZ0DnDN7WZIXARdU\n1Vk7bbseWL9kxUnaYz4yU+Ng0qepJUlqbuJHxnOpqpNa1yBJmhyOjCVJaswwliSpMcNYkqTGvGYs\naegGuYNZ0s84MpYkqTHDWJKkxgxjSZIaM4wlSWrMMJYkqTHDWJKkxgxjSZIaM4wlSWrMMJYkqTGf\nwCVp4vk7j9WaYSxpUXzUpTR8TlNLktSYYSxJUmOGsSRJjRnGkiQ15g1ckjQA77jW3uTIWJKkxhwZ\nS3qQX1uS2nBkLElSY46MJWlIvK6s3ZWqal1DLyRZB6wc4iFXAluGeLzW7GeEbTxz/6PO2bDt7ss2\nb7+tdS1D1KtzRP/6gf71NFc/W6rq1IV2dGQ8JIN82IuR5MqqWjXMY7ZkPyNuasX08mXbDulTT307\nR33rB/rX05704zVjSZIaM4wlSWrMMB5da1oXMGT2M+KOOXjZ2tY1DFnfzlHf+oH+9bTb/XgDlySY\nWjENnMvU1unWpUiTyJGxJEmNGcaSJDVmGEuS1JhhLElSY4axJEmN+QSu4fG2dI2vw06E1Wef3LoM\nqYcyyEaOjCVJaswwliSpMcNYkqTGDGNJkhozjCVJaswwliSpMcNYkqTGDGNJkhozjCVJaswwliSp\nMcNYkqTGDGNJkhozjCVJaswwliSpMcNYkqTG/H3Gkpo4b3rzLtefdcqRS1SJ1J5hLGkkLRTWYGCr\nPyZymjrJZ5JcleTrSX67W/aGJN9MckWSjyR5X7f84CSfTLKp+/PcttVLkvpmUkfGZ1bVnUn2AzYl\nWQv8PnAc8BPgvwPXddv+KfCfqurLSZ4AfA54SouiJUn9NKlh/NYkL+teHwL8JvC3VXUnQJJPAEd1\n608BjkmyY99fSHJAVd21lAVLkvpr4sI4yUnMBOyzq+ruJOuBbzD/aHcZ8KyqundpKpQ0KK8rqy8m\nLoyBFcAPuyA+GngW8HDgxCSPYGaa+uXADd32nwfeArwHIMmxVXXt0pctjY9BQlLSz0ziDVzrgH2T\n3AycC3wVuB34f4ArgI3ArcDWbvu3AquSXJ/kJuCNS16xJKnXJm5kXFX3Af9y5+VJrqyqNUn2BT4N\nfKbbfgtwxtJWKUmaJJM4Mp7PVJJrgRuBb9OFsSRJe9vEjYznU1Vva12DJGkyOTKWJKkxw1iSpMac\nppbUa34XWePAkbEkSY0ZxpIkNWYYS5LUmGEsSVJj3sAlaVF87rQ0fI6MJUlqzDCWJKkxw1iSpMYM\nY0mSGvMGLkkTz6d0qTVHxpIkNWYYS5LUmNPUkh7kd4ilNhwZS5LUmGEsSVJjTlNL0gC841p7k2Es\nTYhdhclpd97Dpmtuh4Mev4QVSdrBaWpJkhozjCVJasxpaqkH/ErSaPC6snaXYSyNuKUI2kooJ8qW\nhIGtuaSqWtfQC0nWASuHeMiVwJYhHq81+xlhD9uXh9y7nRXAD1rXMkS9Okf0rx/oX09z9bOlqk5d\naEfDeEQlubKqVrWuY1jsZ/T1rSf7GX1962lP+nFeSpKkxgxjSZIaM4xH15rWBQyZ/Yy+vvVkP6Ov\nbz3tdj9eM5YkqTFHxpIkNWYYj4gkr0jy9SQ/TTLv3XhJbk1yQ5Jrk1y5lDUuxiL6OTXJLUn+Psnb\nl7LGxUjyyCRfSLK5+/sR82w30udnoc87M/6sW399kuNa1LkYA/R0UpKt3Tm5NskftKhzUEk+luSO\nJDfOs36sztEA/Yzb+TkkyeVJbur+G/fv59hm8eeoqvwzAn+ApwBPBtYDq3ax3a3Aytb1DqMfYB/g\nH4DDgYcA1wHHtK59nlr/BHh79/rtwLvH7fwM8nkDLwT+GxDgWcDXWtc9hJ5OAi5tXesienoecBxw\n4zzrx+0cLdTPuJ2fxwDHda8PBL45jP8fOTIeEVV1c1Xd0rqOYRmwnxOAv6+qb1XVNuCvgZfs/ep2\ny0uA87vX5wMvbVjL7hrk834J8Fc146vAQUkes9SFLsI4/W9oIFX1JeDOXWwyVudogH7GSlV9r6qu\n7l7/BLgZeNxOmy36HBnG46eA6SRXJfnt1sXsoccB35n18238/P+oR8UvVtX3utf/H/CL82w3yudn\nkM97nM4JDF7vc7rpwv+W5JeXprS9ZtzO0SDG8vwkORR4BvC1nVYt+hz5bOollGQa+KU5Vv2Hqvrs\ngIdZXVW3J3k08IUk3+j+5bnkhtTPyNhVP7N/qKpKMt/XEEbm/OhBVwNPqKq7krwQ+Azgw59Hx1ie\nnyQHAJ8EzqqqH+/p8QzjJVRVpwzhGLd3f9+R5NPMTNM1+Y/9EPq5HThk1s+P75Y1sat+knw/yWOq\n6nvddNMd8xxjZM7PHAb5vEfqnAxgwXpn/4eyqi5L8oEkK6tqXJ+JPG7naJfG8fwkWc5MEF9YVZ+a\nY5NFnyOnqcdIkocnOXDHa+AFwJx3KI6JTcCRSQ5L8hDglcAljWuazyXA67rXrwN+buQ/BudnkM/7\nEuC3urtBnwVsnTU9P4oW7CnJLyVJ9/oEZv679z+XvNLhGbdztEvjdn66Wj8K3FxV/+88my3+HLW+\nM80/D9599zJmrivcB3wf+Fy3/LHAZd3rw5m5W/Q64OvMTAc3r313++l+fiEzdyP+w4j38yjgi8Bm\nYBp45Dien7k+b+CNwBu71wHe362/gV3c2T8qfwbo6Xe683Ed8FXgOa1rXqCfi4DvAfd3/x96wzif\nowH6Gbfzs5qZe0OuB67t/rxwT8+RT+CSJKkxp6klSWrMMJYkqTHDWJKkxgxjSZIaM4wlSWrMMJYk\nqTHDWJKkxgxjSZIa+/8BXfS+rfq8GbkAAAAASUVORK5CYII=\n",
+      "image/png": "iVBORw0KGgoAAAANSUhEUgAAAeMAAAJCCAYAAADz36/uAAAABHNCSVQICAgIfAhkiAAAAAlwSFlz\nAAALEgAACxIB0t1+/AAAIABJREFUeJzt3X+4nWV95/v3J0INCI1oisWfDFCMhlaEyEGxFluPh7G2\nKsUjWjtmtGUYsEi9dGqntie2Omr1zFzaojUq1V6kIsFaKVjUWlKVGn5IISCIpZpRqkdMiVFgYMB8\nzx/7SV1u907WTtZa9/rxfl3Xvvbaz3rWer7ftTZ8ct/PvZ6dqkKSJLWzrHUBkiTNOsNYkqTGDGNJ\nkhozjCVJaswwliSpMcNYkqTGDGNJkhozjCVJaswwlgTrVoR1K45uXYY0q/ZrXcAU8VJmmlxnXw0b\n17auQppG6WcnR8aSoHbOfUlqwjCWJKkxp6k1dKev37zg9gvPOHHElUjSeHJkLElSY4axJEmNOU2t\nZpy+lqQ5jowlSWrMMJYkqTHDWJKkxgxjSZIaM4wlSWrM1dQamMVWR0uSds+RsSRJjRnGkiQ1ZhhL\nktTY2IRxkn/oY59zkxw4inrG8fiSpOk0NmFcVU/rY7dzgSWFYZIH7V1Fgzm+JEl7MjZhnOSu7vvJ\nSTYluTjJl5JsyJxzgEcCVyS5otv32Uk+n+S6JBuTHNRt35rkrUmuA16Y5Kgkf5vkhm7fI7v9Xpvk\nmiRbkryh23Z4z3Fv6eo4cKHjS5I0COP60aYnA6uBbwBXAidV1TuTvBp4ZlVtS7ISeD3wrKq6O8lv\nA68G/qB7jn+tquMAklwFvKWqPppkObAsybOBnwJOAAJckuQZwNeAxwOvqKork5wPnFVVb+89/ohe\nh5nkH5CQNGvGZmQ8z9VVdXtV7QSuBw5fYJ8TgScCVya5HngZ8Lie+z8MkORg4FFV9VGAqrq3qu4B\nnt19/SNwHbCKuXAG+HpVXdndvgB4+gB7kyTph4zryPi+ntvfZ+E6A3yqql68yHPcvYdjBHhzVb3n\nhzYmhwM1b9/5P888L/AhSYMzriPjxXwPOLi7vRk4KclRAEkekuTo+Q+oqu8Btyd5frffg7sV0Z8A\nXt5znvlRSQ7tHvbYJE/tbr8E+NwCx5ckaSAmLYzXA5cnuaKqvg2sBT6UZAvweeammhfya8A53X7/\nAPxkVX0S+Avg80luBC7mB0F7K3B2kluAQ4B3zz/+4FuTJM2qVDkD26ubpr60qo5Z4kNn6oVsMU3t\nAq4huuMW2LgWzr6qdSXStEk/O03ayFiSpKkzrgu4mqmqrcBSR8WSJO01R8aSJDVmGEuS1JjT1Nqt\ncfo8sVfmkjStHBlLktSYYSxJUmOGsSRJjRnGkiQ1ZhhLktSYYSxJUmOGsSRJjRnGkiQ15kU/NPG8\nGIikSWcYCxivK21J0qxxmlqSpMYMY0mSGjOMJUlqzDCWJKkxw1iSpMYMY0mSGvOjTTNmlj7C5OeP\nJU0KR8aSJDVmGEuS1JjT1FNqlqajl8rpa0njxjCecIauJE2+VFXrGqZCksuBlUM+zEpg25CPMSr2\nMkaOP2zZ8g2nHnD0qvPu3tK6lgGZ+Pekx7T0Mi19wNJ62VZVp+xpJ0fGA9LPi72vklxbVWuGfZxR\nsJcxs27F6tvu3Dn5fXSm4j3pTEsv09IHDKcXF3BJktSYYSxJUmOG8WRZ37qAAbKXMXPIcra3rmGA\npuI96UxLL9PSBwyhFxdwSYJ1K1YDF7Fux+rWpUizyJGxJEmNGcaSJDVmGEuS1JhhLElSY4axJEmN\neQWuwXFZuibXWZth41rw91gatPSzkyNjSZIaM4wlSWrMMJYkqTHDWJKkxgxjSZIaM4wlSWrMMJYk\nqTHDWJKkxgxjSZIaM4wlSWrMMJYkqTHDWJKkxgxjSZIa8682SRqZ09dv/pFtF55xYoNKpPFiGEtq\naqGABkNas8UwBpK8D/jvVXVz61qkabBYwEpa2EjDOMmDqur7ozxmP6rq11vXIEmaXQNbwJXk8CRf\nSrIhyS1JLk5yYJKtSd6a5DrghUmOTHJ5ki8k+WySVd3jj0yyOcmNSd6Y5K5u+8lJNnXPt+v50933\n+0muSXJTkvU92zd1x7w6yZeT/Gy3/UFJ3t7tvyXJb/bsv6a7/ewkn09yXZKNSQ7qtr8lyc3d494+\nqNdNkqRBr6Z+PPCuqnoC8F3grG77v1bVcVV1IbAe+M2qOh54DfCubp93AO+oqp8Gbp/3vE8GzgWe\nCBwBnNRt/5OqekpVHQMcADy35zH7VdUJ3eP+n27bGcDhwLFV9TPAht6DJFkJvB54VlUdB1wLvDrJ\nw4EXAKu7x71x6S+NJEkLG3QYf72qruxuXwA8vbv9YYBulPk0YGOS64H3AId1+zwV2Njd/ot5z3t1\nVd1eVTuB65kLVIBnJrkqyY3AzwOrex7zl933L/Ts/yzgPVX1AEBV3TnvOCcyF/hXdvW9DHgcsAO4\nF3h/klOBe/b8UkiS1J9BnzOuRX6+u/u+DPhOVR27xOe9r+f294H9kixnblS9pqq+nmQdsHyBx3yf\n/vsM8KmqevGP3JGcAPwCcBrwSubCX5KkfTboMH5skqdW1eeBlwCfY26KGYCq+m6SryZ5YVVt7M7x\n/kxV3QBsBn6FuVH06X0ca1fwbutG3KcBF+/hMZ8C/lOSK6rqgSQPmzc63gycl+SoqrotyUOARwHf\nAA6sqo8nuRL4Sh/1SVNvmKum/ciTZsmgp6lvBc5OcgtwCPDuBfb5VeAVSW4Avgg8r9t+LnPnZ7cA\nRzE3NbyoqvoO8F7gJuATwDV91Pc+4GvAlu74L5n3nN8G1gIf6ur4PLAKOBi4tNv2OeDVfRxLkqS+\npGr+zPJePlFyOHBpt5hqbx5/IPC/qqqSnA68uKqet6fHjZHBvJBSC3fcAhvXwtlXLelhLT5P7MhY\nEyb97DROF/04HviTbur6O8DLG9cjSdJIDCyMq2orsFej4u7xnwWeNKh6JE0nzyVrGvlXmyRJamyc\npqkljSmvNS0NlyNjSZIaM4wlSWrMMJYkqTHDWJKkxgxjSZIaM4wlSWpsYJfDlJfD1ATrLod5+v7v\naF3JwHkxEDXW1+UwHRlLktSYYSxJUmOGsSRJjRnGkiQ1ZhhLktSYfyhCmkHz//DDo+/fyqu23wOH\nNipoiPyTi5oEjowlSWrMMJYkqTHDWJKkxgxjSZIacwGXNMUWW7wkF3ZpvDgyliSpMUfG0hRwBDw4\njpjVgiNjSZIac2QsTRBHwO0s9bV3JK2l8O8ZD0iSy4GVQz7MSmDbkI8xKvYyRo4/bNnyDacecPSq\n8+7e0rqWAZn496THtPQyLX3A0nrZVlWn7GknR8YD0s+Lva+SXFtVa4Z9nFGwlzGzbsXq2+7cOfl9\ndKbiPelMSy/T0gcMpxfPGUuS1JhhLElSY4bxZFnfuoABspcxc8hytreuYYCm4j3pTEsv09IHDKEX\nF3BJgnUrVgMXsW7H6talSLPIkbEkSY0ZxpIkNWYYS5LUmGEsSVJjXvRjcFwJp8l11mbYuBb8PZYG\nLf3s5MhYkqTGDGNJkhozjCVJaswwliSpMcNYkqTGDGNJkhozjCVJaswwliSpMcNYkqTGDGNJkhoz\njCVJaswwliSpMcNYkqTGDGNJkhozjCVJamxi/55xkg8Al1bVxa1rkaRxdvr6zQtuv/CME0dciRbj\nyFiSpMYmYmSc5PeAlwLfBr4OfGHe/VuBNVW1Lcka4O1VdXKSg4A/BtYABbyhqj6S5MXAfwUCXFZV\nv53kQcD7e/Y9v6r+R5IjgfOAnwDuAX6jqr40/K4laWkWGwEvdX9HzKM39mGc5CnArwBPAvYHrmNe\nGO/G7wE7quqnu+c6JMkjgbcCxwPbgU8meT5zIf+oqjqm2/eh3XOsB86sqn9K8n8A7wJ+fiDNSZLE\nBIQxcBLwsaq6F7g3yV8v4bHPAk7f9UNVbU/yDGBTVX0bIMkG4BnAHwJHJPlj4DLmQvog4GnAxiS7\nnubB+9qQJEm9JiGM+/EAPzj/vXxvnqAL6icB/xdwJvB/A+cC36mqYwdSpSRNAKevR28SFnBdCfxS\nkuXdSPW5C+yzlblpZ5ib0t7lU8DZu35IcghwNfBzSVZ254lfDPx9kpXAsqr6CPB64Liq+i7w1SQv\n7B6fLrAlSRqYsR8ZV9U1SS4BtgDfAm4Edszb7Q3A+5P8IbCpZ/sbgfOS3AR8n7kFXH+Z5HXAFfxg\nAdfHupD9syS7/oHyO933XwXeneT1zJ2zvhC4YdB9SlK/lrpQS+Nv7MO48/aqWpfkQOAzwBeq6r27\n7qyqzwJHz39QVd0FvGyB7R8CPjRv2w3AcQvs+1XglH3uQJKkRUxKGK9P8kTmzgd/sKqua12QJEmD\nMhFhXFUvaV2DJM06F3YNzyQs4JIkaaoZxpIkNWYYS5LUmGEsSVJjE7GAS5JmkZ8nnh2OjCVJasww\nliSpMcNYkqTGPGcsSWNgks8PezGQfefIWJKkxgxjSZIaM4wlSWrMc8aSpKHwXHL/HBlLktSYYSxJ\nUmNOU0vSCE3yR5g0PI6MJUlqzJGxJGmkXNj1owxjSRoCp6O1FE5TS5LUmGEsSVJjTlNLksbCLJ9L\nNowlaR94bnj4FnqNpy2gDWNJ6oOhq2EyjCVNtaVOfRq6k2HY79OoR96pqpEecFoluRxYOeTDrAS2\nDfkYo2IvY+T4w5Yt33DqAUevOu/uLa1rGZCJf096TEsv09IHLK2XbVV1yp52cmQ8IP282PsqybVV\ntWbYxxkFexkz61asvu3OnZPfR2cq3pPOtPQyLX3AcHrxo02SJDVmGEuS1JhhPFnWty5ggOxlzByy\nnO2taxigqXhPOtPSy7T0AUPoxQVckmDditXARazbsbp1KdIscmQsSVJjhrEkSY0ZxpIkNWYYS5LU\nmBf9GBxXwmlynbUZNq4Ff4+lQUs/OzkyliSpMcNYkqTGDGNJkhozjCVJaswwliSpMcNYkqTGDGNJ\nkhozjCVJaswwliSpMcNYkqTGvBymNINOX7/5h35+9P1bedX2e3jtvO27XHjGiaMoS5pZjowlSWrM\nkbE0xeaPgCWNJ0fGkiQ1ZhhLktTYHqepkxwOXFpVx8zbvgl4TVVduy8FJFkLrKmqV+7L80gansWm\nu13YJQ3GxI2Mk4zsPPcojyVJml39hvF+STYkuSXJxUkO7L0zyYuT3JjkpiRv7WP7f0zy5SRXAyf1\nbP9Akj9Ncm13/3O77WuTXJLk74BPd9tem+SaJFuSvKHb9pAklyW5oTvmi7rtb0lyc7fv23uOdVrP\nse/qvp+c5LNJLgFu7ra9NMnVSa5P8p4kD+r/JZYkaff6Hfk9HnhFVV2Z5HzgrF13JHkk8FbgeGA7\n8MkkzweuXmT7VcAbuu07gCuAf+w51uHACcCRwBVJjuq2Hwf8TFXdmeTZwE91+wW4JMkzgJ8AvlFV\nv9jVtiLJw4EXAKuqqpI8tI9+jwOOqaqvJnkC8CLgpKq6P8m7gF8F/rzP104aOldNS5Ot3zD+elVd\n2d2+ADin576nAJuq6tsASTYAzwBqke3M2/5h4Oie57uoqnYC/5TkK8CqbvunqurO7vazu69dIX4Q\nc+H8WeD/7Ubhl1bVZ7up5nuB9ye5FLi0j36vrqqvdrd/gbl/OFyTBOAA4I4+nkOSpL70G8a1h58H\nabFj3d2zLcCbq+o98x+c5DjgOcAbk3y6qv4gyQnMheppwCuBnwceoJumT7IM+LGep5l/rA9W1e/s\nfUuSJC2u33PGj03y1O72S4DP9dx3NfBzSVZ251JfDPz9brZf1W1/eJL9gRfOO9YLkyxLciRwBHDr\nAvV8Anh5koMAkjwqyaHdlPk9VXUB8DbguG6fFVX1ceC3gCd1z7GVuREvwC8D+y/S+6eB05Ic2h3r\nYUket5vXSpKkJel3ZHwrcHZ3vvhm4N3ALwFU1TeTvI65c78BLquqjwHsZvs64PPAd4Dr5x3ra8wF\n+Y8DZ1bVvd308L+pqk9253I/3913F/BS4CjgbUl2AvcD/xk4GPhYkuVdHa/unua93fYbgMv54dFw\n77FuTvJ65s55L+ue92zgf/b52kmStFupGuaM89Ik+QBz53ovbl3LXhifF1IzZ18XcM39oYg38dpD\n37ukx/k5Y2mPsuddJvBzxpIkTZuxuqhFVa1tXYOk/nllLmkwHBlLktTYWI2MJe2eF/eQppMjY0mS\nGjOMJUlqzDCWJKkxw1iSpMYMY0mSGjOMJUlqzDCWJKkxw1iSpMa86IekgfMymdLSGMbSGPJKW9Js\ncZpakqTGDGNJkhozjCVJaswwliSpMRdwSRqZhRamucJaMoylplw1LQmcppYkqTnDWJKkxgxjSZIa\n85yxpKa8dKZkGEsj4UItSbtjGEsDZvAOxlJfR0fSmmSpqtY1TIUklwMrh3yYlcC2IR9jVOxljBx/\n2LLlG0494OhV5929pXUtAzLx70mPaellWvqApfWyrapO2dNOjowHpJ8Xe18lubaq1gz7OKNgL2Nm\n3YrVt925c/L76EzFe9KZll6mpQ8YTi+uppYkqTHDWJKkxgzjybK+dQEDZC9j5pDlbG9dwwBNxXvS\nmZZepqUPGEIvLuCSBOtWrAYuYt2O1a1LkWaRI2NJkhozjCVJaswwliSpMcNYkqTGvOjH4LgSTpPr\nrM2wcS34eywNWvrZyZGxJEmNGcaSJDVmGEuS1JhhLElSY4axJEmNGcaSJDVmGEuS1JhhLElSY4ax\nJEmNGcaSJDVmGEuS1JhhLElSY4axJEmNGcaSJDVmGEuS1Jh/z1jSXjt9/eYl7X/hGScOqRJpsu1z\nGCfZCqypqm3ztv9DVT1tD489F1hfVfd0P99VVQctsN+ZwD1V9eeLPM/JwGuq6rl714Wk3Vlq6Epa\nmqGNjPcUxJ1zgQuAe/bwXH86kKIkSRpDSzpnnOQhSS5LckOSm5K8qOe+A5L8TZLf6H6+q/t+cpJN\nSS5O8qUkGzLnHOCRwBVJruh5njd1z785ySO6beuSvKa7fVSSv+32uS7JkfNqfEqSf0xyZPe487vj\nf6U75q79Xprk6iTXJ3lPkgd1Xx/oersxyW91+56T5OYkW5JcuNQXWZKk3VnqyPgU4BtV9YsASVYA\nbwUOAi4E/nyRqeQnA6uBbwBXAidV1TuTvBp4Zs8U90OAzVX1u0n+CPgN4I3znmsD8Jaq+miS5cz9\ng+IxXT1PA/4YeF5VfS0JwCrgmcDBwK1J3g0cBbyoq+P+JO8CfhX4IvCoqjqme76Hdsd8HfDvquq+\nnm3S1HE6WmpjqaupbwT+zyRvTfKzVbWj2/4x4M8WO6cLXF1Vt1fVTuB64PBF9vvfwKXd7S/M3y/J\nwcyF5UcBqureXeebgScA64Ffqqqv9Tzssqq6rwv8O4BHAL8AHA9ck+T67ucjgK8ARyT54ySnAN/t\nnmMLsCHJS4EHFntxJEnaG0sK46r6MnAcc6H8xiS/3911JXBKuqHoAu7ruf19Fh+R319V1cd+C/km\ncC9zo/A9HTvAB6vq2O7r8VW1rqq2A08CNgFnAu/rHveLwHnM9X5NElehS5IGZqnnjB/J3KrmC4C3\nMRdOAL8PbGcusJbie8xNH/elqr4H3J7k+V09D05yYHf3d5gLzTd3q6t359PAaUkO7Z7nYUkel2Ql\nsKyqPgK8HjguyTLgMVV1BfDbwArmpuUlSRqIpY7wfhp4W5KdwP3AfwYu7u57FXB+kj+qqv/S5/Ot\nBy5P8o2qemafj/k14D1J/qCr4YW77qiqbyV5LvA3SV6+2BNU1c1JXg98sgvb+4Gzgf8F/Fm3DeB3\ngAcBF3TnxwO8s6q+02etknosdE7azx5LkB/MCmsf+UJqYswPxUffv5VXbX8Trz30vSOvxTDWlFvs\n9O0P8XKYkiQ1ZhhLktSYYSxJUmOGsSRJjRnGkiQ15sUrpCk2CZe3XKxGV1lrljgyliSpMcNYkqTG\nDGNJkhozjCVJaswwliSpMcNYkqTGDGNJkhozjCVJasyLfkhTYBIu7rFUXgxEs8SRsSRJjRnGkiQ1\nZhhLktSY54ylCTKN54aXynPJmkaOjCVJaswwliSpMcNYkqTGPGcsjSHPDS+d55I1yQxjqSFDVxIY\nxpKmnCNmTQLDWBowR7uTYanv02LhbdhrEFJVrWuYCkkuB1YO+TArgW1DPsao2MsYOf6wZcs3nHrA\n0avOu3tL61oGZOLfkx7T0su09AFL62VbVZ2yp50cGQ9IPy/2vkpybVWtGfZxRsFexsy6Fatvu3Pn\n5PfRmYr3pDMtvUxLHzCcXvxokyRJjRnGkiQ1ZhhPlvWtCxggexkzhyxne+saBmgq3pPOtPQyLX3A\nEHpxAZckWLdiNXAR63asbl2KNIscGUuS1JhhLElSY4axJEmNGcaSJDXmRT8Gx5VwmlxnbYaNa8Hf\nY2nQ0s9OjowlSWrMMJYkqTHDWJKkxgxjSZIaM4wlSWrMMJYkqTHDWJKkxvycsTQFTl+/ecHtF55x\n4ogrkbQ3DGNpihnS0mRwmlqSpMYMY0mSGjOMJUlqzHPG0gyafy750fdv5VXb7+ExjeqRZp0jY0mS\nGjOMJUlqbGLDOMk/DPj5Dk9yU3d7TZJ3DvL5JUlazMSeM66qpw3xua8Frh3W80uS1GuSR8Z3dd9P\nTrIpycVJvpRkQ5J0970lyc1JtiR5e7ftA0lOm/8885775CSXdrfXJTm/O8ZXkpwzmg4lSbNiYkfG\n8zwZWA18A7gSOCnJLcALgFVVVUkeug/Pvwp4JnAwcGuSd1fV/ftatLRUi11RS9Jkm5YwvrqqbgdI\ncj1wOLAZuBd4fzfKvXQfnv+yqroPuC/JHcAjgNv3rWRp/Hj5TKmNiZ2mnue+ntvfB/arqgeAE4CL\ngecCl3f3P0DXd5JlwI/tzfPva8GSJO0yLWH8I5IcBKyoqo8DvwU8qbtrK3B8d/uXgf1HX50kST8w\nzSO8g4GPJVkOBHh1t/293fYbmBst392oPkmSgAkO46o6qPu+CdjUs/2VPbudsMDjvgX0ngD77W77\nVuCY+c9ZVevmPf6Yfa1dkqReUztNLUnSpJjYkbE0zfwIkzRbHBlLktSYYSxJUmOGsSRJjRnGkiQ1\nZhhLktSYYSxJUmOGsSRJjfk5Y0l75F9zkobLkbEkSY0ZxpIkNeY0tdSQl72UBI6MJUlqzjCWJKkx\nw1iSpMY8Zyxpr/mRJ2kwDGNpBFyoJWl3DGNJA+eIWVoazxlLktSYYSxJUmNOU0sD5vlhSUvlyFiS\npMYcGUsamYVmDVzUJRnG0l5zOlrSoBjG0h4YusPlx6AkSFW1rmEqJLkcWDnkw6wEtg35GKNiL2Pk\n+MOWLd9w6gFHrzrv7i2taxmQiX9PekxLL9PSByytl21VdcqednJkPCD9vNj7Ksm1VbVm2McZBXsZ\nM+tWrL7tzp2T30dnKt6TzrT0Mi19wHB6cTW1JEmNGcaSJDVmGE+W9a0LGCB7GTOHLGd76xoGaCre\nk8609DItfcAQenEBlyRYt2I1cBHrdqxuXYo0ixwZS5LUmGEsSVJjhrEkSY0ZxpIkNeZFPwbHlXCa\nXGdtho1rwd9jadDSz06OjCVJaswwliSpMcNYkqTGDGNJkhozjCVJaswwliSpMcNYkqTGDGNJkhoz\njCVJaswwliSpMcNYkqTGDGNJkhozjCVJaswwliSpMcNYkqTGDGNJkhqbuTBOcniSm/bysY9McvGg\na5Ikzbb9WhcwSarqG8BpreuQJE2XWQ3j/ZJsAI4Dvgj8B+Bm4EPAvwceAM4A3gwcBbytqv40yeHA\npVV1TIuiJcHp6zcvuP3CM04cyP5SCzM3Td15PPCuqnoC8F3grG7716rqWOCzwAeYGwWfCLyhRZGS\npNkwqyPjr1fVld3tC4BzutuXdN9vBA6qqu8B30tyX5KHjrpISf1bbAQsTYJZHRnXIj/f133f2XN7\n18+z+g8XSdKQzWoYPzbJU7vbLwE+17IYSdJsm9XR3q3A2UnOZ27h1ruB32xbkqRRcmGXxsnMhXFV\nbQVWLXDX4T37fIC5BVy7ft513zbAldTSCHgOWLNkVqepJUkaG4axJEmNGcaSJDU2c+eMJY2XcTs3\n7MIuteDIWJKkxgxjSZIac5pa0siM25S0NC4MY0nqg+eSNUxOU0uS1JhhLElSY4axJEmNGcaSJDVm\nGEuS1JhhLElSY360SZL2gR950iAYxpIGzot7SEvjNLUkSY0ZxpIkNeY0tSQNgeeStRSOjCVJasyR\nsaS95kItaTAMY0kaIaevtRCnqSVJasyRsaR/47Sz1IZhLEljYKF/CDl1PTsMY2kGzf8f/6Pv38qr\ntt8DhzYqSAsa1EyFoT7+UlWta5gKSS4HVg75MCuBbUM+xqjYyxg5/rBlyzecesDRq867e0vrWgZk\n4t+THtPSy7T0AUvrZVtVnbKnnRwZD0g/L/a+SnJtVa0Z9nFGwV7GzLoVq2+7c+fk99GZivekMy29\nTEsfMJxeXE0tSVJjhrEkSY0ZxpNlfesCBshexswhy9neuoYBmor3pDMtvUxLHzCEXlzAJQnWrVgN\nXMS6HatblyLNIkfGkiQ1ZhhLktSYYSxJUmOGsSRJjXnRj8FxJZwm11mbYeNa8PdYGrT0s5MjY0mS\nGjOMJUlqzDCWJKkxw1iSpMZcwCVpLC32t3z927yaRo6MJUlqzDCWJKkxw1iSpMYMY0mSGnMBl6SJ\n4sIuTSNHxpIkNWYYS5LUmNPUkppabNpZmiWOjCVJaswwliSpMaepeyRZB9xVVW9f5P4HA5cBK4E3\nV9WHR1iepN1wlbUmmWG8NE8GqKpjWxciSZoeMz9NneR3k3w5yeeAx3fbNiV5R5Lrk9yU5IQkhwIX\nAE/pth/ZtHBJ0tSY6TBOcjxwOnAs8BzgKT13H9iNgM8Czq+qO4BfBz5bVcdW1T+PvGBJ0lSa9Wnq\nnwU+WlX3ACS5pOe+DwFU1WeS/HiSh7YoUJomfoxJWthMj4z3oPbwsyRJAzHrYfwZ4PlJDkhyMPBL\nPfe9CCDJ04EdVbWjRYGSpOk309PUVXVdkg8DNwB3ANf03H1vkn8E9gde3qI+SdJsmOkwBqiqNwFv\n6t2W5Lmg2kKRAAAI/0lEQVTABVV17rx9NwGbRlacJGkmzPo0tSRJzc38yHghVXVy6xokDYZX5tIk\ncGQsSVJjhrEkSY0ZxpIkNWYYS5LUmGEsSVJjrqaWNHBeg1paGkfGkiQ1ZhhLktSY09SSZpIXA9E4\ncWQsSVJjhrEkSY0ZxpIkNWYYS5LUmGEsSVJjhrEkSY350SZJe20ar7TlR57UgiNjSZIaM4wlSWrM\nMJYkqTHDWJKkxlzAJWmPpnGh1lK5sEvD5MhYkqTGUlWta5gWvpCaXHfcAhvXcvr+72hdydRwxKxO\n+tnJkbEkSY05Mh6QJJcDK4d8mJXAtiEfY1TsZYwcf9iy5RtOPeDoVefdvaV1LQMy8e9Jj2npZVr6\ngKX1sq2qTtnTTi7gGpB+Xux9leTaqloz7OOMgr2MmXUrVt92587J76MzFe9JZ1p6mZY+YDi9OE0t\nSVJjhrEkSY0ZxpNlfesCBshexswhy9neuoYBmor3pDMtvUxLHzCEXlzAJQnWrVgNXMS6HatblyLN\nIkfGkiQ1ZhhLktSYYSxJUmOGsSRJjRnGkiQ15hW4Bsdl6ZpcZ22GjWvB32Np0PxDEZIkTQLDWJKk\nxgxjSZIaM4wlSWrMMJYkqTHDWJKkxgxjSZIaM4wlSWrMMJYkqTHDWJKkxgxjSZIaM4wlSWrMMJYk\nqTHDWJKkxgxjSZIa8+8ZS2rq9PWbl7T/hWecOKRKpHYcGUuS1NhMhnGSv0ryhSRfTHJGt+0VSb6c\n5Ook703yJ932n0jykSTXdF8nta1ekjRtZnWa+uVVdWeSA4BrklwG/B5wHPA94O+AG7p93wH8j6r6\nXJLHAp8AntCiaEmLT2s7fa1JNqthfE6SF3S3HwP8GvD3VXUnQJKNwNHd/c8Cnphk12N/PMlBVXXX\nKAuWpsFSzw9Ls2LmwjjJycwF7FOr6p4km4AvsfhodxlwYlXdO5oKJUmzZhbPGa8AtndBvAo4EXgI\n8HNJDkmyH/ArPft/EvjNXT8kOXak1UqSpt7MjYyBy4Ezk9wC3ApsBv4F+G/A1cCdzI2Ud3T7nwOc\nl2QLc6/XZ4AzR120NEmcjpaWZubCuKruA/79/O1Jrq2q9d3I+KPAX3X7bwNeNNoqJUmzZBanqRez\nLsn1wE3AV+nCWJKkYZu5kfFiquo1rWuQJM0mw1jSVPDzx5pkTlNLktSYYSxJUmNOU0vaa36ESRoM\nR8aSJDVmGEuS1JjT1JKmmqusNQkcGUuS1JhhLElSY05TS9ojV01Lw2UYS5pJnkvWOHGaWpKkxgxj\nSZIaM4wlSWrMMJYkqTEXcEn6N66altowjCWph6us1YLT1JIkNebIWJL64IhZw+TIWJKkxhwZSzNo\n/ijv0fdv5VXb74FDGxUkzTjDWJpiro4ePqevNQiGsSQNgSGtpTCMpQkyrJHuTpZRLiEZCUNaC0lV\nta5hKiS5HFg55MOsBLYN+RijYi9jZv9lHHb/Tr7Zuo4BmYr3pDMtvUxLH7C0XrZV1Sl72skwniBJ\nrq2qNa3rGAR7GT/T0gfYyzialj5gOL04LyVJUmOGsSRJjRnGk2V96wIGyF7Gz7T0AfYyjqalDxhC\nL54zliSpMUfGkiQ1ZhiPsSQvTPLFJDuTLLpyL8nWJDcmuT7JtaOssV9L6OWUJLcmuS3J60ZZY7+S\nPCzJp5L8U/f9kEX2+373nlyf5JJR17mYPb3GSR6c5MPd/VclOXz0Vfanj17WJvl2z/vw6y3q3JMk\n5ye5I8lNi9yfJO/s+tyS5LhR19ivPno5OcmOnvfk90ddYz+SPCbJFUlu7v7f9aoF9hnc+1JVfo3p\nF/AE4PHAJmDNbvbbCqxsXe++9gI8CPhn4Ajgx4AbgCe2rn2BOv8IeF13+3XAWxfZ767Wte7Nawyc\nBfxpd/t04MOt696HXtYCf9K61j56eQZwHHDTIvc/B/gbIMCJwFWta96HXk4GLm1dZx99HAYc190+\nGPjyAr9fA3tfHBmPsaq6papubV3HIPTZywnAbVX1lar638CFwPOGX92SPQ/4YHf7g8DzG9ayVP28\nxr39XQz8QpKMsMZ+Tcrvyx5V1WeAO3ezy/OAP685m4GHJjlsNNUtTR+9TISq+mZVXdfd/h5wC/Co\nebsN7H0xjKdDAZ9M8oUkZ7QuZh88Cvh6z8+386O//OPgEVW160pV/x/wiEX2W57k2iSbk4xLYPfz\nGv/bPlX1ALADePhIqluafn9ffqWbQrw4yWNGU9rATcp/G/16apIbkvxNktWti9mT7lTNk4Gr5t01\nsPfFa1M3luRvgZ9c4K7fraqP9fk0T6+qf0lyKPCpJF/q/nU6UgPqZSzsrpfeH6qqkiz2kYTHde/L\nEcDfJbmxqv550LVqt/4a+FBV3ZfkPzE34v/5xjXNuuuY+2/jriTPAf4K+KnGNS0qyUHAR4Bzq+q7\nwzqOYdxYVT1rAM/xL933O5J8lLnpu5GH8QB6+Regd+Ty6G7byO2ulyTfSnJYVX2zm5K6Y5Hn2PW+\nfCXJJub+Zd06jPt5jXftc3uS/YAVwL+Oprwl2WMvVdVb9/uYO98/icbmv4191RtoVfXxJO9KsrKq\nxu661Un2Zy6IN1TVXy6wy8DeF6epJ1yShyQ5eNdt4NnAgqsYJ8A1wE8l+XdJfoy5xUNjswq5xyXA\ny7rbLwN+ZNSf5JAkD+5urwROAm4eWYWL6+c17u3vNODvqlutMmb22Mu883e/zNx5v0l0CfAfutW7\nJwI7ek6VTJQkP7lrDUKSE5jLobH7x15X4/uBW6rqvy+y2+Del9Yr1vza7Wq+FzB3DuI+4FvAJ7rt\njwQ+3t0+grlVpDcAX2RuSrh57XvTS/fzc5hbtfjPY9zLw4FPA/8E/C3wsG77GuB93e2nATd278uN\nwCta17271xj4A+CXu9vLgY3AbcDVwBGta96HXt7c/XdxA3AFsKp1zYv08SHgm8D93X8nrwDOBM7s\n7g9wXtfnjezm0xWtv/ro5ZU978lm4Gmta16kj6cztx5nC3B99/WcYb0vXoFLkqTGnKaWJKkxw1iS\npMYMY0mSGjOMJUlqzDCWJKkxw1iSpMYMY0mSGjOMJUlq7P8Hl3j5O1if09AAAAAASUVORK5CYII=\n",
       "text/plain": [
-       "<matplotlib.figure.Figure at 0x7ff74893a358>"
->>>>>>> 10ca3c66
+       "<matplotlib.figure.Figure at 0x7fc3ce3e32e8>"
       ]
      },
      "metadata": {},
@@ -1106,12 +1085,12 @@
    "cell_type": "markdown",
    "metadata": {},
    "source": [
-    "Compute PSIS-LOO estimate"
-   ]
-  },
-  {
-   "cell_type": "code",
-   "execution_count": 17,
+    "We can use Pareto smoothed importance sampling leave-one-out cross-validation to estimate the predictive performance."
+   ]
+  },
+  {
+   "cell_type": "code",
+   "execution_count": 20,
    "metadata": {
     "collapsed": false
    },
@@ -1131,7 +1110,7 @@
   },
   {
    "cell_type": "code",
-   "execution_count": 18,
+   "execution_count": 21,
    "metadata": {
     "collapsed": false
    },
@@ -1142,7 +1121,7 @@
        "0"
       ]
      },
-     "execution_count": 18,
+     "execution_count": 21,
      "metadata": {},
      "output_type": "execute_result"
     }
@@ -1158,14 +1137,14 @@
    "source": [
     "### Alternative horseshoe prior on weights\n",
     "\n",
-    "In this example, with $n >> p$ the difference is small, and thus we don’t expect much difference with a different prior and horseshoe prior is usually more useful for $n<p$.\n",
+    "In this example, with $n \\gg p$ the difference is small, and thus we don’t expect much difference with a different prior and horseshoe prior is usually more useful for $n<p$.\n",
     "\n",
     "The global scale parameter for horseshoe prior is chosen as recommended by Juho Piironen and Aki Vehtari (2017). On the Hyperprior Choice for the Global Shrinkage Parameter in the Horseshoe Prior. Journal of Machine Learning Research: Workshop and Conference Proceedings (AISTATS 2017 Proceedings), accepted for publication. [arXiv preprint arXiv:1610.05559](http://arxiv.org/abs/1610.05559)."
    ]
   },
   {
    "cell_type": "code",
-   "execution_count": 19,
+   "execution_count": 22,
    "metadata": {
     "collapsed": false,
     "scrolled": false
@@ -1256,21 +1235,10 @@
    ]
   },
   {
-   "cell_type": "markdown",
-   "metadata": {},
-   "source": [
-    "We can use Pareto smoothed importance sampling leave-one-out cross-validation to estimate the predictive performance."
-   ]
-  },
-  {
-   "cell_type": "code",
-<<<<<<< HEAD
-   "execution_count": 20,
-=======
+   "cell_type": "code",
    "execution_count": 23,
->>>>>>> 10ca3c66
-   "metadata": {
-    "collapsed": true
+   "metadata": {
+    "collapsed": false
    },
    "outputs": [
     {
@@ -1287,7 +1255,7 @@
   },
   {
    "cell_type": "code",
-   "execution_count": 21,
+   "execution_count": 24,
    "metadata": {
     "collapsed": true
    },
@@ -1320,6 +1288,208 @@
   },
   {
    "cell_type": "code",
+   "execution_count": 25,
+   "metadata": {
+    "collapsed": false
+   },
+   "outputs": [
+    {
+     "data": {
+      "text/html": [
+       "<div>\n",
+       "<style>\n",
+       "    .dataframe thead tr:only-child th {\n",
+       "        text-align: right;\n",
+       "    }\n",
+       "\n",
+       "    .dataframe thead th {\n",
+       "        text-align: left;\n",
+       "    }\n",
+       "\n",
+       "    .dataframe tbody tr th {\n",
+       "        vertical-align: top;\n",
+       "    }\n",
+       "</style>\n",
+       "<table border=\"1\" class=\"dataframe\">\n",
+       "  <thead>\n",
+       "    <tr style=\"text-align: right;\">\n",
+       "      <th></th>\n",
+       "      <th>mean</th>\n",
+       "      <th>se_mean</th>\n",
+       "      <th>sd</th>\n",
+       "      <th>2.5%</th>\n",
+       "      <th>25%</th>\n",
+       "      <th>50%</th>\n",
+       "      <th>75%</th>\n",
+       "      <th>97.5%</th>\n",
+       "      <th>n_eff</th>\n",
+       "      <th>Rhat</th>\n",
+       "    </tr>\n",
+       "  </thead>\n",
+       "  <tbody>\n",
+       "    <tr>\n",
+       "      <th>alpha</th>\n",
+       "      <td>-0.972157</td>\n",
+       "      <td>0.002265</td>\n",
+       "      <td>0.143276</td>\n",
+       "      <td>-1.264426</td>\n",
+       "      <td>-1.066998</td>\n",
+       "      <td>-0.964746</td>\n",
+       "      <td>-0.873828</td>\n",
+       "      <td>-0.700521</td>\n",
+       "      <td>4000.0</td>\n",
+       "      <td>1.000846</td>\n",
+       "    </tr>\n",
+       "    <tr>\n",
+       "      <th>beta[0]</th>\n",
+       "      <td>0.182342</td>\n",
+       "      <td>0.003634</td>\n",
+       "      <td>0.169962</td>\n",
+       "      <td>-0.058117</td>\n",
+       "      <td>0.039738</td>\n",
+       "      <td>0.156690</td>\n",
+       "      <td>0.300738</td>\n",
+       "      <td>0.561509</td>\n",
+       "      <td>2187.0</td>\n",
+       "      <td>1.001279</td>\n",
+       "    </tr>\n",
+       "    <tr>\n",
+       "      <th>beta[1]</th>\n",
+       "      <td>1.134855</td>\n",
+       "      <td>0.002612</td>\n",
+       "      <td>0.165206</td>\n",
+       "      <td>0.800193</td>\n",
+       "      <td>1.023235</td>\n",
+       "      <td>1.136612</td>\n",
+       "      <td>1.242016</td>\n",
+       "      <td>1.468268</td>\n",
+       "      <td>4000.0</td>\n",
+       "      <td>1.001648</td>\n",
+       "    </tr>\n",
+       "    <tr>\n",
+       "      <th>beta[2]</th>\n",
+       "      <td>0.014218</td>\n",
+       "      <td>0.001454</td>\n",
+       "      <td>0.091937</td>\n",
+       "      <td>-0.177740</td>\n",
+       "      <td>-0.026688</td>\n",
+       "      <td>0.004477</td>\n",
+       "      <td>0.053512</td>\n",
+       "      <td>0.227477</td>\n",
+       "      <td>4000.0</td>\n",
+       "      <td>1.000275</td>\n",
+       "    </tr>\n",
+       "    <tr>\n",
+       "      <th>beta[3]</th>\n",
+       "      <td>0.104842</td>\n",
+       "      <td>0.002593</td>\n",
+       "      <td>0.147235</td>\n",
+       "      <td>-0.107136</td>\n",
+       "      <td>0.002692</td>\n",
+       "      <td>0.062478</td>\n",
+       "      <td>0.186669</td>\n",
+       "      <td>0.453316</td>\n",
+       "      <td>3225.0</td>\n",
+       "      <td>0.999200</td>\n",
+       "    </tr>\n",
+       "    <tr>\n",
+       "      <th>beta[4]</th>\n",
+       "      <td>-0.024354</td>\n",
+       "      <td>0.004711</td>\n",
+       "      <td>0.099047</td>\n",
+       "      <td>-0.259446</td>\n",
+       "      <td>-0.068772</td>\n",
+       "      <td>-0.007807</td>\n",
+       "      <td>0.024773</td>\n",
+       "      <td>0.161351</td>\n",
+       "      <td>442.0</td>\n",
+       "      <td>1.012295</td>\n",
+       "    </tr>\n",
+       "    <tr>\n",
+       "      <th>beta[5]</th>\n",
+       "      <td>0.396166</td>\n",
+       "      <td>0.003994</td>\n",
+       "      <td>0.189707</td>\n",
+       "      <td>0.002694</td>\n",
+       "      <td>0.272083</td>\n",
+       "      <td>0.406092</td>\n",
+       "      <td>0.528994</td>\n",
+       "      <td>0.745738</td>\n",
+       "      <td>2256.0</td>\n",
+       "      <td>1.000674</td>\n",
+       "    </tr>\n",
+       "    <tr>\n",
+       "      <th>beta[6]</th>\n",
+       "      <td>0.291092</td>\n",
+       "      <td>0.003909</td>\n",
+       "      <td>0.161427</td>\n",
+       "      <td>-0.001565</td>\n",
+       "      <td>0.178404</td>\n",
+       "      <td>0.295211</td>\n",
+       "      <td>0.401841</td>\n",
+       "      <td>0.605812</td>\n",
+       "      <td>1705.0</td>\n",
+       "      <td>1.003422</td>\n",
+       "    </tr>\n",
+       "    <tr>\n",
+       "      <th>beta[7]</th>\n",
+       "      <td>0.321249</td>\n",
+       "      <td>0.004307</td>\n",
+       "      <td>0.194694</td>\n",
+       "      <td>-0.016229</td>\n",
+       "      <td>0.173146</td>\n",
+       "      <td>0.327803</td>\n",
+       "      <td>0.463665</td>\n",
+       "      <td>0.693086</td>\n",
+       "      <td>2043.0</td>\n",
+       "      <td>1.000677</td>\n",
+       "    </tr>\n",
+       "  </tbody>\n",
+       "</table>\n",
+       "</div>"
+      ],
+      "text/plain": [
+       "             mean   se_mean        sd      2.5%       25%       50%       75%  \\\n",
+       "alpha   -0.972157  0.002265  0.143276 -1.264426 -1.066998 -0.964746 -0.873828   \n",
+       "beta[0]  0.182342  0.003634  0.169962 -0.058117  0.039738  0.156690  0.300738   \n",
+       "beta[1]  1.134855  0.002612  0.165206  0.800193  1.023235  1.136612  1.242016   \n",
+       "beta[2]  0.014218  0.001454  0.091937 -0.177740 -0.026688  0.004477  0.053512   \n",
+       "beta[3]  0.104842  0.002593  0.147235 -0.107136  0.002692  0.062478  0.186669   \n",
+       "beta[4] -0.024354  0.004711  0.099047 -0.259446 -0.068772 -0.007807  0.024773   \n",
+       "beta[5]  0.396166  0.003994  0.189707  0.002694  0.272083  0.406092  0.528994   \n",
+       "beta[6]  0.291092  0.003909  0.161427 -0.001565  0.178404  0.295211  0.401841   \n",
+       "beta[7]  0.321249  0.004307  0.194694 -0.016229  0.173146  0.327803  0.463665   \n",
+       "\n",
+       "            97.5%   n_eff      Rhat  \n",
+       "alpha   -0.700521  4000.0  1.000846  \n",
+       "beta[0]  0.561509  2187.0  1.001279  \n",
+       "beta[1]  1.468268  4000.0  1.001648  \n",
+       "beta[2]  0.227477  4000.0  1.000275  \n",
+       "beta[3]  0.453316  3225.0  0.999200  \n",
+       "beta[4]  0.161351   442.0  1.012295  \n",
+       "beta[5]  0.745738  2256.0  1.000674  \n",
+       "beta[6]  0.605812  1705.0  1.003422  \n",
+       "beta[7]  0.693086  2043.0  1.000677  "
+      ]
+     },
+     "execution_count": 25,
+     "metadata": {},
+     "output_type": "execute_result"
+    }
+   ],
+   "source": [
+    "# print summary of selected variables\n",
+    "# use pandas data frame for layout\n",
+    "summary = fit2.summary(pars=['alpha', 'beta'])\n",
+    "pd.DataFrame(\n",
+    "    summary['summary'],\n",
+    "    index=summary['summary_rownames'],\n",
+    "    columns=summary['summary_colnames']\n",
+    ")"
+   ]
+  },
+  {
+   "cell_type": "code",
    "execution_count": 22,
    "metadata": {
     "collapsed": false
@@ -1351,20 +1521,15 @@
    "cell_type": "markdown",
    "metadata": {},
    "source": [
-    "Compute PSIS-LOO estimate"
-   ]
-  },
-  {
-   "cell_type": "code",
-<<<<<<< HEAD
-   "execution_count": 23,
-   "metadata": {
-    "collapsed": false
-   },
-=======
-   "execution_count": 24,
-   "metadata": {},
->>>>>>> 10ca3c66
+    "We compute LOO also for the model with Horseshoe prior. Expected log predictive density is higher, but not significantly. This is not surprising as this is a easy data with $n \\gg p$."
+   ]
+  },
+  {
+   "cell_type": "code",
+   "execution_count": 27,
+   "metadata": {
+    "collapsed": false
+   },
    "outputs": [
     {
      "name": "stdout",
@@ -1381,15 +1546,10 @@
   },
   {
    "cell_type": "code",
-<<<<<<< HEAD
-   "execution_count": 24,
-   "metadata": {
-    "collapsed": false
-   },
-=======
-   "execution_count": 25,
-   "metadata": {},
->>>>>>> 10ca3c66
+   "execution_count": 28,
+   "metadata": {
+    "collapsed": false
+   },
    "outputs": [
     {
      "data": {
@@ -1397,11 +1557,7 @@
        "0"
       ]
      },
-<<<<<<< HEAD
-     "execution_count": 24,
-=======
-     "execution_count": 25,
->>>>>>> 10ca3c66
+     "execution_count": 28,
      "metadata": {},
      "output_type": "execute_result"
     }
@@ -1428,7 +1584,7 @@
    "name": "python",
    "nbconvert_exporter": "python",
    "pygments_lexer": "ipython3",
-   "version": "3.6.2"
+   "version": "3.5.2"
   }
  },
  "nbformat": 4,
